--- conflicted
+++ resolved
@@ -249,14 +249,10 @@
 	// ParamUpdater to use a blockHeight-gated function rather than a constant.
 	ParamUpdaterRefactorBlockHeight uint32
 
-<<<<<<< HEAD
-	// DeSoV3MessagesMutingAndPrefixOptimizationBlockHeight defines the height at which point V3 group chat muting
-	// and unmuting, and also Optimized MessagingGroupEntry will be accepted by consensus
-	DeSoV3MessagesMutingAndPrefixOptimizationBlockHeight uint32
-=======
-	// UnlimitedDerivedKeysBlockHeight allows for derived keys without a spending limit.
-	UnlimitedDerivedKeysBlockHeight uint32
->>>>>>> 8dc0b7d3
+	// DeSoUnlimitedDerivedKeysAndV3MessagesMutingAndPrefixOptimizationBlockHeight defines the height at which
+	// we introduce derived keys without a spending limit. As well as V3 group chat muting and unmuting, and
+	// also the MembershipIndex prefix.
+	DeSoUnlimitedDerivedKeysAndV3MessagesMutingAndPrefixOptimizationBlockHeight uint32
 
 	// Be sure to update EncoderMigrationHeights as well via
 	// GetEncoderMigrationHeights if you're modifying schema.
@@ -318,25 +314,15 @@
 }
 
 const (
-<<<<<<< HEAD
-	DefaultMigration                                   MigrationName = "DefaultMigration"
-	DeSoV3MessagesMutingAndPrefixOptimizationMigration MigrationName = "DeSoV3MessagesMutingAndPrefixOptimizationMigration"
-=======
-	DefaultMigration              MigrationName = "DefaultMigration"
-	UnlimitedDerivedKeysMigration MigrationName = "UnlimitedDerivedKeysMigration"
->>>>>>> 8dc0b7d3
+	DefaultMigration                                                 MigrationName = "DefaultMigration"
+	DeSoUnlimitedDerivedKeysAndV3MessagesMutingAndPrefixOptimization MigrationName = "DeSoUnlimitedDerivedKeysAndV3MessagesMutingAndPrefixOptimization"
 )
 
 type EncoderMigrationHeights struct {
 	DefaultMigration MigrationHeight
 
-<<<<<<< HEAD
-	// DeSoV3MessagesMutingAndPrefixOptimizationMigration coincides with the DeSoV3MessagesMutingAndPrefixOptimizationBlockHeight block
-	DeSoV3MessagesMutingAndPrefixOptimizationMigration MigrationHeight
-=======
-	// UnlimitedDerivedKeysMigration coincides with the UnlimitedDerivedKeysBlockHeight block
-	UnlimitedDerivedKeysMigration MigrationHeight
->>>>>>> 8dc0b7d3
+	// DeSoUnlimitedDerivedKeysAndV3MessagesMutingAndPrefixOptimization coincides with the DeSoUnlimitedDerivedKeysAndV3MessagesMutingAndPrefixOptimizationBlockHeight block
+	DeSoUnlimitedDerivedKeysAndV3MessagesMutingAndPrefixOptimization MigrationHeight
 }
 
 func GetEncoderMigrationHeights(forkHeights *ForkHeights) *EncoderMigrationHeights {
@@ -346,17 +332,10 @@
 			Height:  forkHeights.DefaultHeight,
 			Name:    DefaultMigration,
 		},
-<<<<<<< HEAD
-		DeSoV3MessagesMutingAndPrefixOptimizationMigration: MigrationHeight{
-			Version: 1, // change this to 2 when "unlimited derived keys" is merged
-			Height:  uint64(forkHeights.DeSoV3MessagesMutingAndPrefixOptimizationBlockHeight),
-			Name:    DeSoV3MessagesMutingAndPrefixOptimizationMigration,
-=======
-		UnlimitedDerivedKeysMigration: MigrationHeight{
+		DeSoUnlimitedDerivedKeysAndV3MessagesMutingAndPrefixOptimization: MigrationHeight{
 			Version: 1,
-			Height:  uint64(forkHeights.UnlimitedDerivedKeysBlockHeight),
-			Name:    UnlimitedDerivedKeysMigration,
->>>>>>> 8dc0b7d3
+			Height:  uint64(forkHeights.DeSoUnlimitedDerivedKeysAndV3MessagesMutingAndPrefixOptimizationBlockHeight),
+			Name:    DeSoUnlimitedDerivedKeysAndV3MessagesMutingAndPrefixOptimization,
 		},
 	}
 }
@@ -580,27 +559,23 @@
 	DeflationBombBlockHeight:     0,
 	SalomonFixBlockHeight:        uint32(0),
 	DeSoFounderRewardBlockHeight: uint32(0),
-	BuyCreatorCoinAfterDeletedBalanceEntryFixBlockHeight: uint32(0),
-	ParamUpdaterProfileUpdateFixBlockHeight:              uint32(0),
-	UpdateProfileFixBlockHeight:                          uint32(0),
-	BrokenNFTBidsFixBlockHeight:                          uint32(0),
-	DeSoDiamondsBlockHeight:                              uint32(0),
-	NFTTransferOrBurnAndDerivedKeysBlockHeight:           uint32(0),
-	DeSoV3MessagesBlockHeight:                            uint32(0),
-	BuyNowAndNFTSplitsBlockHeight:                        uint32(0),
-	DAOCoinBlockHeight:                                   uint32(0),
-	ExtraDataOnEntriesBlockHeight:                        uint32(0),
-	DerivedKeySetSpendingLimitsBlockHeight:               uint32(0),
-	DerivedKeyTrackSpendingLimitsBlockHeight:             uint32(0),
-	DAOCoinLimitOrderBlockHeight:                         uint32(0),
-	DerivedKeyEthSignatureCompatibilityBlockHeight:       uint32(0),
-	OrderBookDBFetchOptimizationBlockHeight:              uint32(0),
-	ParamUpdaterRefactorBlockHeight:                      uint32(0),
-<<<<<<< HEAD
-	DeSoV3MessagesMutingAndPrefixOptimizationBlockHeight: uint32(0),
-=======
-	UnlimitedDerivedKeysBlockHeight:                      uint32(0),
->>>>>>> 8dc0b7d3
+	BuyCreatorCoinAfterDeletedBalanceEntryFixBlockHeight:                        uint32(0),
+	ParamUpdaterProfileUpdateFixBlockHeight:                                     uint32(0),
+	UpdateProfileFixBlockHeight:                                                 uint32(0),
+	BrokenNFTBidsFixBlockHeight:                                                 uint32(0),
+	DeSoDiamondsBlockHeight:                                                     uint32(0),
+	NFTTransferOrBurnAndDerivedKeysBlockHeight:                                  uint32(0),
+	DeSoV3MessagesBlockHeight:                                                   uint32(0),
+	BuyNowAndNFTSplitsBlockHeight:                                               uint32(0),
+	DAOCoinBlockHeight:                                                          uint32(0),
+	ExtraDataOnEntriesBlockHeight:                                               uint32(0),
+	DerivedKeySetSpendingLimitsBlockHeight:                                      uint32(0),
+	DerivedKeyTrackSpendingLimitsBlockHeight:                                    uint32(0),
+	DAOCoinLimitOrderBlockHeight:                                                uint32(0),
+	DerivedKeyEthSignatureCompatibilityBlockHeight:                              uint32(0),
+	OrderBookDBFetchOptimizationBlockHeight:                                     uint32(0),
+	ParamUpdaterRefactorBlockHeight:                                             uint32(0),
+	DeSoUnlimitedDerivedKeysAndV3MessagesMutingAndPrefixOptimizationBlockHeight: uint32(0),
 
 	// Be sure to update EncoderMigrationHeights as well via
 	// GetEncoderMigrationHeights if you're modifying schema.
@@ -741,12 +716,8 @@
 
 	ParamUpdaterRefactorBlockHeight: uint32(141193),
 
-<<<<<<< HEAD
-	// ADD FINAL DATE & TIME HERE
-	DeSoV3MessagesMutingAndPrefixOptimizationBlockHeight: uint32(999999999),
-=======
-	UnlimitedDerivedKeysBlockHeight: uint32(math.MaxUint32),
->>>>>>> 8dc0b7d3
+	// TODO: ADD FINAL DATE & TIME HERE
+	DeSoUnlimitedDerivedKeysAndV3MessagesMutingAndPrefixOptimizationBlockHeight: uint32(math.MaxUint32),
 
 	// Be sure to update EncoderMigrationHeights as well via
 	// GetEncoderMigrationHeights if you're modifying schema.
@@ -995,12 +966,8 @@
 
 	ParamUpdaterRefactorBlockHeight: uint32(373536),
 
-<<<<<<< HEAD
-	// ADD FINAL DATE & TIME HERE
-	DeSoV3MessagesMutingAndPrefixOptimizationBlockHeight: uint32(999999999),
-=======
-	UnlimitedDerivedKeysBlockHeight: uint32(math.MaxUint32),
->>>>>>> 8dc0b7d3
+	// TODO: ADD FINAL DATE & TIME HERE
+	DeSoUnlimitedDerivedKeysAndV3MessagesMutingAndPrefixOptimizationBlockHeight: uint32(math.MaxUint32),
 
 	// Be sure to update EncoderMigrationHeights as well via
 	// GetEncoderMigrationHeights if you're modifying schema.
