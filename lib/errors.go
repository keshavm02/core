--- conflicted
+++ resolved
@@ -296,11 +296,8 @@
 	RuleErrorDerivedKeyBeforeBlockHeight                RuleError = "RuleErrorDerivedKeyBeforeBlockHeight"
 	RuleErrorDerivedKeyHasBothExtraDataAndRecoveryId    RuleError = "RuleErrorDerivedKeyHasBothExtraDataAndRecoveryId"
 	RuleErrorDerivedKeyInvalidRecoveryId                RuleError = "RuleErrorDerivedKeyInvalidRecoveryId"
-<<<<<<< HEAD
-=======
 	RuleErrorUnlimitedDerivedKeyBeforeBlockHeight       RuleError = "RuleErrorUnlimitedDerivedKeyBeforeBlockHeight"
 	RuleErrorUnlimitedDerivedKeyNonEmptySpendingLimits  RuleError = "RuleErrorUnlimitedDerivedKeyNonEmptySpendingLimits"
->>>>>>> 5141a587
 
 	// Messages
 	RuleErrorMessagingPublicKeyCannotBeOwnerKey     RuleError = "RuleErrorMessagingPublicKeyCannotBeOwnerKey"
