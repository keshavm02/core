--- conflicted
+++ resolved
@@ -6,17 +6,11 @@
 	"encoding/json"
 	"fmt"
 	"github.com/btcsuite/btcd/btcec"
-<<<<<<< HEAD
-	"github.com/golang/glog"
-	"github.com/pkg/errors"
-	"io"
-	"sort"
-=======
 	"github.com/holiman/uint256"
 	"github.com/pkg/errors"
 	"io"
 	"reflect"
->>>>>>> c56e1cbf
+	"sort"
 	"strings"
 )
 
@@ -382,7 +376,8 @@
 	rr := bytes.NewReader(data)
 
 	utxo.AmountNanos, _ = ReadUvarint(rr)
-	utxo.PublicKey = DecodeByteArray(rr)
+	utxo.PublicKey, _ = DecodeByteArray(rr)
+
 
 	blockHeight, _ := ReadUvarint(rr)
 	utxo.BlockHeight = uint32(blockHeight)
@@ -778,30 +773,6 @@
 	return nil
 }
 
-func (me *MessageEntry) Encode() []byte {
-	var data []byte
-
-	data = append(data, EncodeByteArray(me.SenderPublicKey)...)
-	data = append(data, EncodeByteArray(me.RecipientPublicKey)...)
-	data = append(data, EncodeByteArray(me.EncryptedText)...)
-	data = append(data, UintToBuf(me.TstampNanos)...)
-	data = append(data, UintToBuf(uint64(me.Version))...)
-
-	return data
-}
-
-func (me *MessageEntry) Decode(data []byte) {
-	rr := bytes.NewReader(data)
-
-	me.SenderPublicKey = DecodeByteArray(rr)
-	me.RecipientPublicKey = DecodeByteArray(rr)
-	me.EncryptedText = DecodeByteArray(rr)
-	me.TstampNanos, _ = ReadUvarint(rr)
-
-	version, _ := ReadUvarint(rr)
-	me.Version = uint8(version)
-}
-
 // Entry for a public key forbidden from signing blocks.
 type ForbiddenPubKeyEntry struct {
 	PubKey []byte
@@ -892,6 +863,8 @@
 	data = append(data, nft.UnlockableText...)
 	data = append(data, UintToBuf(nft.LastAcceptedBidAmountNanos)...)
 	data = append(data, BoolToByte(nft.IsPending))
+	data = append(data, BoolToByte(nft.IsBuyNow))
+	data = append(data, UintToBuf(nft.BuyNowPriceNanos)...)
 
 	return data
 }
@@ -899,17 +872,18 @@
 func (nft *NFTEntry) Decode(data []byte) {
 	rr := bytes.NewReader(data)
 
-	lastOwnerPkid := DecodeByteArray(rr)
+	lastOwnerPkid, _ := DecodeByteArray(rr)
 	if lastOwnerPkid != nil {
 		nft.LastOwnerPKID = NewPKID(lastOwnerPkid)
 	}
 
-	ownerPkid := DecodeByteArray(rr)
+	ownerPkid, _ := DecodeByteArray(rr)
 	if ownerPkid != nil {
 		nft.OwnerPKID = NewPKID(ownerPkid)
 	}
 
-	nft.NFTPostHash = NewBlockHash(DecodeByteArray(rr))
+	nftPostHashBytes, _ := DecodeByteArray(rr)
+	nft.NFTPostHash = NewBlockHash(nftPostHashBytes)
 	nft.SerialNumber, _ = ReadUvarint(rr)
 	nft.IsForSale = ReadBoolByte(rr)
 	nft.MinBidAmountNanos, _ = ReadUvarint(rr)
@@ -920,6 +894,8 @@
 
 	nft.LastAcceptedBidAmountNanos, _ = ReadUvarint(rr)
 	nft.IsPending = ReadBoolByte(rr)
+	nft.IsBuyNow = ReadBoolByte(rr)
+	nft.BuyNowPriceNanos, _ = ReadUvarint(rr)
 }
 
 func MakeNFTBidKey(bidderPKID *PKID, nftPostHash *BlockHash, serialNumber uint64) NFTBidKey {
@@ -963,8 +939,10 @@
 }
 
 func (be *NFTBidEntry) DecodeWithReader(rr io.Reader) {
-	be.BidderPKID = NewPKID(DecodeByteArray(rr))
-	be.NFTPostHash = NewBlockHash(DecodeByteArray(rr))
+	biddePkidBytes, _ := DecodeByteArray(rr)
+	be.BidderPKID = NewPKID(biddePkidBytes)
+	nftPostHashBytes, _ := DecodeByteArray(rr)
+	be.NFTPostHash = NewBlockHash(nftPostHashBytes)
 	be.SerialNumber, _ = ReadUvarint(rr)
 	be.BidAmountNanos, _ = ReadUvarint(rr)
 }
@@ -1001,8 +979,10 @@
 func (key *DerivedKeyEntry) Decode(data []byte) {
 	rr := bytes.NewReader(data)
 
-	key.OwnerPublicKey = *NewPublicKey(DecodeByteArray(rr))
-	key.DerivedPublicKey = *NewPublicKey(DecodeByteArray(rr))
+	ownerPublicKeyBytes, _ := DecodeByteArray(rr)
+	key.OwnerPublicKey = *NewPublicKey(ownerPublicKeyBytes)
+	derivedPublicKeyBytes, _ := DecodeByteArray(rr)
+	key.DerivedPublicKey = *NewPublicKey(derivedPublicKeyBytes)
 	key.ExpirationBlock, _ = ReadUvarint(rr)
 
 	operationType, _ := ReadUvarint(rr)
@@ -1092,9 +1072,12 @@
 func (de *DiamondEntry) Decode(data []byte) {
 	rr := bytes.NewReader(data)
 
-	de.SenderPKID = NewPKID(DecodeByteArray(rr))
-	de.ReceiverPKID = NewPKID(DecodeByteArray(rr))
-	de.DiamondPostHash = NewBlockHash(DecodeByteArray(rr))
+	senderPKIDBytes, _ := DecodeByteArray(rr)
+	de.SenderPKID = NewPKID(senderPKIDBytes)
+	receiverPKIDBytes, _ := DecodeByteArray(rr)
+	de.ReceiverPKID = NewPKID(receiverPKIDBytes)
+	diamondPostHashBytes, _ := DecodeByteArray(rr)
+	de.DiamondPostHash = NewBlockHash(diamondPostHashBytes)
 
 	diamondLevel, _ := ReadVarint(rr)
 	de.DiamondLevel = diamondLevel
@@ -1140,9 +1123,11 @@
 func (re *RepostEntry) Decode(data []byte) {
 	rr := bytes.NewReader(data)
 
-	re.ReposterPubKey = DecodeByteArray(rr)
-	re.RepostPostHash = NewBlockHash(DecodeByteArray(rr))
-	re.RepostedPostHash = NewBlockHash(DecodeByteArray(rr))
+	re.ReposterPubKey, _ = DecodeByteArray(rr)
+	repostPostHashBytes, _ := DecodeByteArray(rr)
+	re.RepostPostHash = NewBlockHash(repostPostHashBytes)
+	repostedPostHashBytes, _ := DecodeByteArray(rr)
+	re.RepostedPostHash = NewBlockHash(repostedPostHashBytes)
 }
 
 type GlobalParamsEntry struct {
@@ -1352,20 +1337,22 @@
 	data = append(data, BoolToByte(pe.HasUnlockable))
 	data = append(data, UintToBuf(pe.NFTRoyaltyToCreatorBasisPoints)...)
 	data = append(data, UintToBuf(pe.NFTRoyaltyToCoinBasisPoints)...)
+	data = append(data, EncodePKIDuint64Map(pe.AdditionalNFTRoyaltiesToCreatorsBasisPoints)...)
+	data = append(data, EncodePKIDuint64Map(pe.AdditionalNFTRoyaltiesToCoinsBasisPoints)...)
 	data = append(data, EncodeExtraData(pe.PostExtraData)...)
-
 	return data
 }
 
 func (pe *PostEntry) Decode(data []byte) {
 	rr := bytes.NewReader(data)
 
-	pe.PostHash = NewBlockHash(DecodeByteArray(rr))
-	pe.PosterPublicKey = DecodeByteArray(rr)
-	pe.ParentStakeID = DecodeByteArray(rr)
-	pe.Body = DecodeByteArray(rr)
-
-	repostedPostHash := DecodeByteArray(rr)
+	postHashBytes, _ := DecodeByteArray(rr)
+	pe.PostHash = NewBlockHash(postHashBytes)
+	pe.PosterPublicKey, _ = DecodeByteArray(rr)
+	pe.ParentStakeID, _ = DecodeByteArray(rr)
+	pe.Body, _ = DecodeByteArray(rr)
+
+	repostedPostHash, _ := DecodeByteArray(rr)
 	if repostedPostHash != nil {
 		pe.RepostedPostHash = NewBlockHash(repostedPostHash)
 	}
@@ -1392,6 +1379,8 @@
 	pe.HasUnlockable = ReadBoolByte(rr)
 	pe.NFTRoyaltyToCreatorBasisPoints, _ = ReadUvarint(rr)
 	pe.NFTRoyaltyToCoinBasisPoints, _ = ReadUvarint(rr)
+	pe.AdditionalNFTRoyaltiesToCreatorsBasisPoints, _ = DecodePKIDuint64Map(rr)
+	pe.AdditionalNFTRoyaltiesToCoinsBasisPoints, _ = DecodePKIDuint64Map(rr)
 	pe.PostExtraData, _ = DecodeExtraData(rr)
 }
 
@@ -1432,13 +1421,15 @@
 	isDeleted bool
 }
 
-<<<<<<< HEAD
 func (be *BalanceEntry) Encode() []byte {
 	var data []byte
 
 	data = append(data, EncodeByteArray(be.HODLerPKID.ToBytes())...)
 	data = append(data, EncodeByteArray(be.CreatorPKID.ToBytes())...)
-	data = append(data, UintToBuf(be.BalanceNanos)...)
+
+	data = append(data, UintToBuf(uint64(be.BalanceNanos.ByteLen()))...)
+	data = append(data, be.BalanceNanos.Bytes()[:]...)
+
 	data = append(data, BoolToByte(be.HasPurchased))
 
 	return data
@@ -1447,11 +1438,20 @@
 func (be *BalanceEntry) Decode(data []byte) {
 	rr := bytes.NewReader(data)
 
-	be.HODLerPKID = NewPKID(DecodeByteArray(rr))
-	be.CreatorPKID = NewPKID(DecodeByteArray(rr))
-	be.BalanceNanos, _ = ReadUvarint(rr)
+	hodlerBytes, _ := DecodeByteArray(rr)
+	be.HODLerPKID = NewPKID(hodlerBytes)
+
+	creatorBytes, _ := DecodeByteArray(rr)
+	be.CreatorPKID = NewPKID(creatorBytes)
+
+	balanceNanosBytesLen, _ := ReadUvarint(rr)
+	balanceNanosBytes := make([]byte, balanceNanosBytesLen)
+	_, _ = io.ReadFull(rr, balanceNanosBytes)
+	be.BalanceNanos.SetBytes(balanceNanosBytes)
+
 	be.HasPurchased = ReadBoolByte(rr)
-=======
+}
+
 type TransferRestrictionStatus uint8
 
 const (
@@ -1482,7 +1482,6 @@
 	default:
 		return "INVALID TRANSFER RESTRICTION STATUS"
 	}
->>>>>>> c56e1cbf
 }
 
 // This struct contains all the information required to support coin
@@ -1537,6 +1536,50 @@
 	TransferRestrictionStatus TransferRestrictionStatus
 }
 
+func (ce *CoinEntry) Encode() []byte {
+	var data []byte
+
+	// CoinEntry
+	data = append(data, UintToBuf(ce.CreatorBasisPoints)...)
+	data = append(data, UintToBuf(ce.DeSoLockedNanos)...)
+	data = append(data, UintToBuf(ce.NumberOfHolders)...)
+
+	data = append(data, UintToBuf(uint64(ce.CoinsInCirculationNanos.ByteLen()))...)
+	data = append(data, ce.CoinsInCirculationNanos.Bytes()[:]...)
+
+	data = append(data, UintToBuf(ce.CoinWatermarkNanos)...)
+	data = append(data, BoolToByte(ce.MintingDisabled))
+	data = append(data, byte(ce.TransferRestrictionStatus))
+
+	return data
+}
+
+func (ce *CoinEntry) Decode(rr io.Reader) {
+	// CoinEntry
+	ce.CreatorBasisPoints, _ = ReadUvarint(rr)
+	ce.DeSoLockedNanos, _ = ReadUvarint(rr)
+	ce.NumberOfHolders, _ = ReadUvarint(rr)
+
+	balanceNanosBytesLen, _ := ReadUvarint(rr)
+	balanceNanosBytes := make([]byte, balanceNanosBytesLen)
+	_, _ = io.ReadFull(rr, balanceNanosBytes)
+	ce.CoinsInCirculationNanos.SetBytes(balanceNanosBytes)
+
+	ce.CoinWatermarkNanos, _ = ReadUvarint(rr)
+
+	boolByte := make([]byte, 1)
+	_, _ = rr.Read(boolByte)
+	ce.MintingDisabled = false
+	if boolByte[0] != 0 {
+		ce.MintingDisabled = true
+	}
+	//ce.MintingDisabled = ReadBoolByte(rr)
+
+	statusByte := make([]byte, 1)
+	_, _ = rr.Read(statusByte)
+	ce.TransferRestrictionStatus = TransferRestrictionStatus(statusByte[0])
+}
+
 type PublicKeyRoyaltyPair struct {
 	PublicKey          []byte
 	RoyaltyAmountNanos uint64
@@ -1567,8 +1610,10 @@
 func (pkid *PKIDEntry) Decode(data []byte) {
 	rr := bytes.NewReader(data)
 
-	pkid.PKID = NewPKID(DecodeByteArray(rr))
-	pkid.PublicKey = DecodeByteArray(rr)
+	pkidBytes, _ := DecodeByteArray(rr)
+	pkid.PKID = NewPKID(pkidBytes)
+
+	pkid.PublicKey, _ = DecodeByteArray(rr)
 }
 
 type ProfileEntry struct {
@@ -1616,7 +1661,6 @@
 	return pe.isDeleted
 }
 
-<<<<<<< HEAD
 func (pe *ProfileEntry) Encode() []byte {
 	var data []byte
 
@@ -1627,11 +1671,8 @@
 	data = append(data, BoolToByte(pe.IsHidden))
 
 	// CoinEntry
-	data = append(data, UintToBuf(pe.CreatorBasisPoints)...)
-	data = append(data, UintToBuf(pe.DeSoLockedNanos)...)
-	data = append(data, UintToBuf(pe.NumberOfHolders)...)
-	data = append(data, UintToBuf(pe.CoinsInCirculationNanos)...)
-	data = append(data, UintToBuf(pe.CoinWatermarkNanos)...)
+	data = append(data, pe.CreatorCoinEntry.Encode()...)
+	data = append(data, pe.DAOCoinEntry.Encode()...)
 
 	return data
 }
@@ -1639,22 +1680,16 @@
 func (pe *ProfileEntry) Decode(data []byte) {
 	rr := bytes.NewReader(data)
 
-	pe.PublicKey = DecodeByteArray(rr)
-	pe.Username = DecodeByteArray(rr)
-	pe.Description = DecodeByteArray(rr)
-	pe.ProfilePic = DecodeByteArray(rr)
+	pe.PublicKey, _ = DecodeByteArray(rr)
+	pe.Username, _ = DecodeByteArray(rr)
+	pe.Description, _ = DecodeByteArray(rr)
+	pe.ProfilePic, _ = DecodeByteArray(rr)
 	pe.IsHidden = ReadBoolByte(rr)
-
-	// CoinEntry
-	pe.CreatorBasisPoints, _ = ReadUvarint(rr)
-	pe.DeSoLockedNanos, _ = ReadUvarint(rr)
-	pe.NumberOfHolders, _ = ReadUvarint(rr)
-	pe.CoinsInCirculationNanos, _ = ReadUvarint(rr)
-	pe.CoinWatermarkNanos, _ = ReadUvarint(rr)
-}
-
-=======
->>>>>>> c56e1cbf
+	pe.CreatorCoinEntry = CoinEntry{}
+	pe.CreatorCoinEntry.Decode(rr)
+	pe.DAOCoinEntry.Decode(rr)
+}
+
 func EncodeByteArray(bytes []byte) []byte {
 	data := []byte{}
 
@@ -1664,18 +1699,10 @@
 	return data
 }
 
-<<<<<<< HEAD
-func DecodeByteArray(reader io.Reader) []byte {
-	pkLen, err := ReadUvarint(reader)
-	if err != nil {
-		glog.Errorf("DecodeByteArray: ReadUvarint: %v", err)
-		return nil
-=======
 func DecodeByteArray(reader io.Reader) ([]byte, error) {
 	pkLen, err := ReadUvarint(reader)
 	if err != nil {
 		return nil, errors.Wrapf(err, "DecodeByteArray: Problem when ReadUvarint")
->>>>>>> c56e1cbf
 	}
 
 	if pkLen > 0 {
@@ -1683,15 +1710,80 @@
 
 		_, err = io.ReadFull(reader, result)
 		if err != nil {
-<<<<<<< HEAD
-			glog.Errorf("DecodeByteArray: ReadFull: %v", err)
-			return nil
-		}
-
-		return result
+			return nil, errors.Wrapf(err, "DecodeByteArray: Problem when ReadFull")
+		}
+
+		return result, nil
 	} else {
-		return nil
-	}
+		return []byte{}, nil
+	}
+}
+
+//TODO: Test this
+func EncodePKIDuint64Map(pkidMap map[PKID]uint64) []byte {
+	var data []byte
+
+	mapLength := uint64(len(pkidMap))
+	data = append(data, UintToBuf(mapLength)...)
+	if mapLength > 0 {
+		keys := make([][33]byte, 0, len(pkidMap))
+		for pkid := range pkidMap {
+			pkidBytes := [33]byte{}
+			copy(pkidBytes[:], pkid[:])
+			keys = append(keys, pkidBytes)
+		}
+		sort.SliceStable(keys, func(i, j int) bool {
+			switch bytes.Compare(keys[i][:], keys[j][:]){
+			case 0:
+				return true
+			case -1:
+				return true
+			case 1:
+				return false
+			}
+			return false
+		})
+
+		for _, key := range keys {
+			pkid := NewPKID(key[:])
+			data = append(data, UintToBuf(uint64(len(key)))...)
+			data = append(data, key[:]...)
+
+			data = append(data, UintToBuf(pkidMap[*pkid])...)
+		}
+	}
+	return data
+}
+
+func DecodePKIDuint64Map(rr io.Reader) (map[PKID]uint64, error) {
+	mapLength, err := ReadUvarint(rr)
+	if err != nil {
+		return nil, errors.Wrapf(err, "DecodePKIDuint64Map: Problem reading map length")
+	}
+
+	if mapLength > 0 {
+		pkidMap := make(map[PKID]uint64, mapLength)
+
+		for ii := uint64(0); ii < mapLength; ii++ {
+			pkidLen, err := ReadUvarint(rr)
+			if err != nil {
+				return nil, errors.Wrapf(err, "DecodePKIDuint64Map: Problem reading pkid length at ii: (%v)", ii)
+			}
+			pkidBytes := make([]byte, pkidLen)
+			_, err = io.ReadFull(rr, pkidBytes)
+			if err != nil {
+				return nil, errors.Wrapf(err, "DecodePKIDuint64Map: Problem reading pkid bytes at ii: (%v)", ii)
+			}
+			pkid := NewPKID(pkidBytes)
+			value, err := ReadUvarint(rr)
+			if err != nil {
+				return nil, errors.Wrapf(err, "DecodePKIDuint64Map: Problem reading value at ii (%v)", ii)
+			}
+			pkidMap[*pkid] = value
+		}
+		return pkidMap, nil
+	}
+	return nil, nil
 }
 
 // EncodeExtraData is used in consensus so don't change it
@@ -1782,13 +1874,4 @@
 	}
 
 	return nil, nil
-=======
-			return nil, errors.Wrapf(err, "DecodeByteArray: Problem when ReadFull")
-		}
-
-		return result, nil
-	} else {
-		return []byte{}, nil
-	}
->>>>>>> c56e1cbf
 }