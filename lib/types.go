package lib

import (
	"bytes"
	"fmt"
	"github.com/btcsuite/btcd/btcec"
	"github.com/pkg/errors"
)

// A PKID is an ID associated with a public key. In the DB, various fields are
// indexed using the PKID rather than the user's public key directly in order to
// create one layer of indirection between the public key and the user's data. This
// makes it easy for the user to transfer certain data to a new public key.
type PKID [33]byte
type PublicKey [33]byte

func NewPKID(pkidBytes []byte) *PKID {
	if len(pkidBytes) == 0 {
		return nil
	}
	pkid := &PKID{}
	copy(pkid[:], pkidBytes)
	return pkid
}

<<<<<<< HEAD
func (pkid *PKID) Encode() []byte {
	return EncodeByteArray(pkid[:])
}

func (pkid *PKID) Decode(rr *bytes.Reader) error {
	pkidBytes, err := DecodeByteArray(rr)
	if err != nil {
		return errors.Wrapf(err, "PKID.Decode: Problem reading PKID")
	}
	copy(pkid[:], pkidBytes)
	return nil
}
=======
var (
	ZeroPKID      = PKID{}
	ZeroBlockHash = BlockHash{}
)
>>>>>>> e05025e6

func (pkid *PKID) ToBytes() []byte {
	return pkid[:]
}

func (pkid *PKID) NewPKID() *PKID {
	newPkid := &PKID{}
	copy(newPkid[:], pkid[:])
	return newPkid
}

func NewPublicKey(publicKeyBytes []byte) *PublicKey {
	if len(publicKeyBytes) != btcec.PubKeyBytesLenCompressed {
		return nil
	}
	publicKey := &PublicKey{}
	copy(publicKey[:], publicKeyBytes)
	return publicKey
}

func (publicKey *PublicKey) ToBytes() []byte {
	return publicKey[:]
}

func (publicKey *PublicKey) Encode() []byte {
	return EncodeByteArray(publicKey[:])
}

func (publicKey *PublicKey) Decode(rr *bytes.Reader) error {
	publicKeyBytes, err := DecodeByteArray(rr)
	if err != nil {
		return errors.Wrapf(err, "PublicKey.Decode: Problem reading publicKey")
	}
	copy(publicKey[:], publicKeyBytes)
	return nil
}

func PublicKeyToPKID(publicKey []byte) *PKID {
	if len(publicKey) == 0 {
		return nil
	}
	pkid := &PKID{}
	copy(pkid[:], publicKey)
	return pkid
}

func PKIDToPublicKey(pkid *PKID) []byte {
	if pkid == nil {
		return nil
	}
	return pkid[:]
}

const HashSizeBytes = 32

// BlockHash is a convenient alias for a block hash.
type BlockHash [HashSizeBytes]byte

func NewBlockHash(input []byte) *BlockHash {
	blockHash := &BlockHash{}
	copy(blockHash[:], input)
	return blockHash
}

func (bh *BlockHash) Encode() []byte {
	return EncodeByteArray(bh[:])
}

func (bh *BlockHash) Decode(rr *bytes.Reader) error {
	blockHashBytes, err := DecodeByteArray(rr)
	if err != nil {
		return errors.Wrapf(err, "BlockHash.Decode: Problem reading BlockHash")
	}
	copy(bh[:], blockHashBytes)
	return nil
}

func (bh *BlockHash) String() string {
	return fmt.Sprintf("%064x", HashToBigint(bh))
}

func (bh *BlockHash) ToBytes() []byte {
	res := make([]byte, HashSizeBytes)
	copy(res, bh[:])
	return res
}

// IsEqual returns true if target is the same as hash.
func (bh *BlockHash) IsEqual(target *BlockHash) bool {
	if bh == nil && target == nil {
		return true
	}
	if bh == nil || target == nil {
		return false
	}
	return *bh == *target
}

func (bh *BlockHash) NewBlockHash() *BlockHash {
	newBlockhash := &BlockHash{}
	copy(newBlockhash[:], bh[:])
	return newBlockhash
}

//var _ sql.Scanner = (*BlockHash)(nil)
//
//// Scan scans the time parsing it if necessary using timeFormat.
//func (bb *BlockHash) Scan(src interface{}) (err error) {
//	switch src := src.(type) {
//	case []byte:
//		copy(bb[:], src)
//		return err
//	case nil:
//		return nil
//	default:
//		return fmt.Errorf("unsupported data type: %T", src)
//	}
//}
//
//var _ driver.Valuer = (*BlockHash)(nil)
//
//// Scan scans the time parsing it if necessary using timeFormat.
//func (bb *BlockHash) Value() (driver.Value, error) {
//	if bb == nil {
//		bb = &BlockHash{}
//	}
//	return bb[:], nil
//}<|MERGE_RESOLUTION|>--- conflicted
+++ resolved
@@ -14,6 +14,11 @@
 type PKID [33]byte
 type PublicKey [33]byte
 
+var (
+	ZeroPKID      = PKID{}
+	ZeroBlockHash = BlockHash{}
+)
+
 func NewPKID(pkidBytes []byte) *PKID {
 	if len(pkidBytes) == 0 {
 		return nil
@@ -23,7 +28,6 @@
 	return pkid
 }
 
-<<<<<<< HEAD
 func (pkid *PKID) Encode() []byte {
 	return EncodeByteArray(pkid[:])
 }
@@ -36,15 +40,13 @@
 	copy(pkid[:], pkidBytes)
 	return nil
 }
-=======
-var (
-	ZeroPKID      = PKID{}
-	ZeroBlockHash = BlockHash{}
-)
->>>>>>> e05025e6
 
 func (pkid *PKID) ToBytes() []byte {
 	return pkid[:]
+}
+
+func (pkid *PKID) ToString() string {
+	return string(pkid.ToBytes())
 }
 
 func (pkid *PKID) NewPKID() *PKID {
