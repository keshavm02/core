package lib

import (
	"bytes"
	"context"
	"crypto/rand"
	"encoding/binary"
	"encoding/gob"
	"encoding/hex"
	"encoding/json"
	"fmt"
<<<<<<< HEAD
	"github.com/dgraph-io/ristretto/z"
=======
	"github.com/holiman/uint256"
>>>>>>> c56e1cbf
	"io"
	"log"
	"math"
	"math/big"
	"path/filepath"
	"reflect"
	"sort"
	"strings"
	"sync/atomic"
	"time"

	"github.com/btcsuite/btcd/btcec"
	"github.com/davecgh/go-spew/spew"
	"github.com/dgraph-io/badger/v3"
	"github.com/golang/glog"
	"github.com/pkg/errors"
)

// This file contains all of the functions that interact with the database.

const (
	// BadgerDbFolder is the subfolder in the config dir where we
	// store the badgerdb database by default.
	BadgerDbFolder = "badgerdb"
	MaxPrefixLen = 1
)

type DBPrefixes struct {
	// The key prefixes for the key-value database. To store a particular
	// type of data, we create a key prefix and store all those types of
	// data with a key prefixed by that key prefix.
	// Bitcoin does a similar thing that you can see at this link:
	// https://bitcoin.stackexchange.com/questions/28168/what-are-the-keys-used-in-the-blockchain-leveldb-ie-what-are-the-keyvalue-pair

	// The prefix for the block index:
	// Key format: <prefix_id, hash BlockHash>
	// Value format: serialized MsgDeSoBlock
	PrefixBlockHashToBlock []byte `prefix_id:"[0]"`

	// The prefix for the node index that we use to reconstruct the block tree.
	// Storing the height in big-endian byte order allows us to read in all the
	// blocks in height-sorted order from the db and construct the block tree by connecting
	// nodes to their parents as we go.
	//
	// Key format: <prefix_id, height uint32 (big-endian), hash BlockHash>
	// Value format: serialized BlockNode
	PrefixHeightHashToNodeInfo []byte `prefix_id:"[1]"`
	PrefixBitcoinHeightHashToNodeInfo []byte `prefix_id:"[2]"`

	// We store the hash of the node that is the current tip of the main chain.
	// This key is used to look it up.
	// Value format: BlockHash
	PrefixBestDeSoBlockHash []byte `prefix_id:"[3]"`

	PrefixBestBitcoinHeaderHash []byte `prefix_id:"[4]"`

	// Utxo table.
	// <prefix_id, txid BlockHash, output_index uint64> -> UtxoEntry
	PrefixUtxoKeyToUtxoEntry []byte `prefix_id:"[5]" is_state:"true"`
	// <prefix_id, pubKey [33]byte, utxoKey< txid BlockHash, index uint32 >> -> <>
	PrefixPubKeyUtxoKey []byte `prefix_id:"[7]" is_state:"true"`
	// The number of utxo entries in the database.
	PrefixUtxoNumEntries []byte `prefix_id:"[8]" is_state:"true"`
	// Utxo operations table.
	// This table contains, for each blockhash on the main chain, the UtxoOperations
	// that were applied by this block. To roll back the block, one must loop through
	// the UtxoOperations for a particular block backwards and invert them.
	//
	// <prefix_id, hash *BlockHash > -> < serialized []UtxoOperation using gob encoding >
	PrefixBlockHashToUtxoOperations []byte `prefix_id:"[9]"`
	// The below are mappings related to the validation of BitcoinExchange transactions.
	//
	// The number of nanos that has been purchased thus far.
	PrefixNanosPurchased []byte `prefix_id:"[10]" is_state:"true"`
	// How much Bitcoin is work in USD cents.
	PrefixUSDCentsPerBitcoinExchangeRate []byte `prefix_id:"[27]"`
	// <prefix_id, key> -> <GlobalParamsEntry gob serialized>
	PrefixGlobalParams []byte `prefix_id:"[40]" is_state:"true"`

	// The prefix for the Bitcoin TxID map. If a key is set for a TxID that means this
	// particular TxID has been processed as part of a BitcoinExchange transaction. If
	// no key is set for a TxID that means it has not been processed (and thus it can be
	// used to create new nanos).
	// <prefix_id, BitcoinTxID BlockHash> -> <nothing>
	PrefixBitcoinBurnTxIDs []byte `prefix_id:"[11]" is_state:"true"`
	// Messages are indexed by the public key of their senders and receivers. If
	// a message sends from pkFrom to pkTo then there will be two separate entries,
	// one for pkFrom and one for pkTo. The exact format is as follows:
<<<<<<< HEAD
	// <prefix_id, public key (33 bytes) || uint64 big-endian> -> < SenderPublicKey || RecipientPublicKey || EncryptedText >
	PrefixPublicKeyTimestampToPrivateMessage []byte `prefix_id:"[12]" is_state:"true"`
=======
	// <public key (33 bytes) || uint64 big-endian> -> <MessageEntry>
	_PrefixPublicKeyTimestampToPrivateMessage = []byte{12}
>>>>>>> c56e1cbf

	// Tracks the tip of the transaction index. This is used to determine
	// which blocks need to be processed in order to update the index.
	PrefixTransactionIndexTip []byte `prefix_id:"[14]"`
	// <prefix_id, transactionID BlockHash> -> <TransactionMetadata struct>
	PrefixTransactionIDToMetadata []byte `prefix_id:"[15]"`
	// <prefix_id, publicKey []byte, index uint32> -> <txid BlockHash>
	PrefixPublicKeyIndexToTransactionIDs []byte `prefix_id:"[16]"`
	// <prefix_id, publicKey []byte> -> <index uint32>
	PrefixPublicKeyToNextIndex []byte `prefix_id:"[42]"`

	// Main post index.
	// <prefix_id, PostHash BlockHash> -> PostEntry
	PrefixPostHashToPostEntry []byte `prefix_id:"[17]" is_state:"true"`
	// Post sorts
	// <prefix_id, publicKey [33]byte, PostHash> -> <>
	PrefixPosterPublicKeyPostHash []byte `prefix_id:"[18]" is_state:"true"`

	// <prefix_id, tstampNanos uint64, PostHash> -> <>
	PrefixTstampNanosPostHash []byte `prefix_id:"[19]" is_state:"true"`
	// <prefix_id, creatorbps uint64, PostHash> -> <>
	PrefixCreatorBpsPostHash []byte `prefix_id:"[20]" is_state:"true"`
	// <prefix_id, multiplebps uint64, PostHash> -> <>
	PrefixMultipleBpsPostHash []byte `prefix_id:"[21]" is_state:"true"`
	// Comments are just posts that have their ParentStakeID set, and
	// so we have a separate index that allows us to return all the
	// comments for a given StakeID
	// <prefix_id, parent stakeID [33]byte, tstampnanos uint64, post hash> -> <>
	PrefixCommentParentStakeIDToPostHash []byte `prefix_id:"[22]" is_state:"true"`

	// Main profile index
	// <prefix_id, PKID [33]byte> -> ProfileEntry
	PrefixPKIDToProfileEntry []byte `prefix_id:"[23]" is_state:"true"`
	// Profile sorts
	// For username, we set the PKID as a value since the username is not fixed width.
	// We always lowercase usernames when using them as map keys in order to make
	// all uniqueness checks case-insensitive
	// <prefix_id, username> -> <PKID>
	PrefixProfileUsernameToPKID []byte `prefix_id:"[25]" is_state:"true"`
	// This allows us to sort the profiles by the value of their coin (since
	// the amount of DeSo locked in a profile is proportional to coin price).
	PrefixCreatorDeSoLockedNanosCreatorPKID []byte `prefix_id:"[32]" is_state:"true"`
	// The StakeID is a post hash for posts and a public key for users.
	// <prefix_id, StakeIDType, AmountNanos uint64, StakeID [var]byte> -> <>
	PrefixStakeIDTypeAmountStakeIDIndex []byte `prefix_id:"[26]" is_state:"true"`

	// Prefixes for follows:
	// <prefix_id, follower PKID [33]byte, followed PKID [33]byte> -> <>
	// <prefix_id, followed PKID [33]byte, follower PKID [33]byte> -> <>
	PrefixFollowerPKIDToFollowedPKID []byte `prefix_id:"[28]" is_state:"true"`
	PrefixFollowedPKIDToFollowerPKID []byte `prefix_id:"[29]" is_state:"true"`

	// Prefixes for likes:
	// <prefix_id, user pub key [33]byte, liked post hash [32]byte> -> <>
	// <prefix_id, post hash [32]byte, user pub key [33]byte> -> <>
	PrefixLikerPubKeyToLikedPostHash []byte `prefix_id:"[30]" is_state:"true"`
	PrefixLikedPostHashToLikerPubKey []byte `prefix_id:"[31]" is_state:"true"`

	// Prefixes for creator coin fields:
	// <prefix_id, HODLer PKID [33]byte, creator PKID [33]byte> -> <BalanceEntry>
	// <prefix_id, creator PKID [33]byte, HODLer PKID [33]byte> -> <BalanceEntry>
	PrefixHODLerPKIDCreatorPKIDToBalanceEntry []byte `prefix_id:"[33]" is_state:"true"`
	PrefixCreatorPKIDHODLerPKIDToBalanceEntry []byte `prefix_id:"[34]" is_state:"true"`

	PrefixPosterPublicKeyTimestampPostHash []byte `prefix_id:"[35]" is_state:"true"`
	// If no mapping exists for a particular public key, then the PKID is simply
	// the public key itself.
	// <prefix_id, [33]byte> -> <PKID [33]byte>
	PrefixPublicKeyToPKID []byte `prefix_id:"[36]" is_state:"true"`
	// <prefix_id, PKID [33]byte> -> <PublicKey [33]byte>
	PrefixPKIDToPublicKey []byte `prefix_id:"[37]" is_state:"true"`
	// Prefix for storing mempool transactions in badger. These stored transactions are
	// used to restore the state of a node after it is shutdown.
	// <prefix_id, tx hash BlockHash> -> <*MsgDeSoTxn>
	PrefixMempoolTxnHashToMsgDeSoTxn []byte `prefix_id:"[38]"`

	// Prefixes for Reposts:
	// <prefix_id, user pub key [39]byte, reposted post hash [39]byte> -> RepostEntry
	PrefixReposterPubKeyRepostedPostHashToRepostPostHash []byte `prefix_id:"[39]" is_state:"true"`
	// Prefixes for diamonds:
	//  <prefix_id, DiamondReceiverPKID [33]byte, DiamondSenderPKID [33]byte, posthash> -> <gob-encoded DiamondEntry>
	//  <prefix_id, DiamondSenderPKID [33]byte, DiamondReceiverPKID [33]byte, posthash> -> <gob-encoded DiamondEntry>
	PrefixDiamondReceiverPKIDDiamondSenderPKIDPostHash []byte `prefix_id:"[41]" is_state:"true"`
	PrefixDiamondSenderPKIDDiamondReceiverPKIDPostHash []byte `prefix_id:"[43]" is_state:"true"`
	// Public keys that have been restricted from signing blocks.
	// <prefix_id, ForbiddenPublicKey [33]byte> -> <>
	PrefixForbiddenBlockSignaturePubKeys []byte `prefix_id:"[44]" is_state:"true"`

	// These indexes are used in order to fetch the pub keys of users that liked or diamonded a post.
	// 		Reposts: <prefix_id, RepostedPostHash, ReposterPubKey> -> <>
	// 		Quote Reposts: <prefix_id, RepostedPostHash, ReposterPubKey, RepostPostHash> -> <>
	// 		Diamonds: <prefix_id, DiamondedPostHash, DiamonderPubKey [33]byte> -> <DiamondLevel (uint64)>
	PrefixRepostedPostHashReposterPubKey []byte `prefix_id:"[45]" is_state:"true"`
	PrefixRepostedPostHashReposterPubKeyRepostPostHash []byte `prefix_id:"[46]" is_state:"true"`
	PrefixDiamondedPostHashDiamonderPKIDDiamondLevel []byte `prefix_id:"[47]" is_state:"true"`
	// Prefixes for NFT ownership:
	// 	<prefix_id, NFTPostHash [32]byte, SerialNumber uint64> -> NFTEntry
	PrefixPostHashSerialNumberToNFTEntry []byte `prefix_id:"[8]" is_state:"true"`
	//  <prefix_id, PKID [33]byte, IsForSale bool, BidAmountNanos uint64, NFTPostHash[32]byte, SerialNumber uint64> -> NFTEntry
	PrefixPKIDIsForSaleBidAmountNanosPostHashSerialNumberToNFTEntry []byte `prefix_id:"[49]" is_state:"true"`
	// Prefixes for NFT bids:
	//  <prefix_id, NFTPostHash [32]byte, SerialNumber uint64, BidNanos uint64, PKID [33]byte> -> <>
	PrefixPostHashSerialNumberBidNanosBidderPKID []byte `prefix_id:"[50]" is_state:"true"`
	//  <prefix_id, BidderPKID [33]byte, NFTPostHash [32]byte, SerialNumber uint64> -> <BidNanos uint64>
	PrefixBidderPKIDPostHashSerialNumberToBidNanos []byte `prefix_id:"[51]" is_state:"true"`
	// Prefix for NFT accepted bid entries:
	//   - Note: this index uses a slice to track the history of winning bids for an NFT. It is
	//     not core to consensus and should not be relied upon as it could get inefficient.
	//   - Schema: <prefix_id>, NFTPostHash [32]byte, SerialNumber uint64 -> []NFTBidEntry
	PrefixPostHashSerialNumberToAcceptedBidEntries []byte `prefix_id:"[54]" is_state:"true"`

	// <prefix_id, PublicKey [33]byte> -> uint64
	PrefixPublicKeyToDeSoBalanceNanos []byte `prefix_id:"[52]" is_state:"true"`	// Block reward prefix:
	//   - This index is needed because block rewards take N blocks to mature, which means we need
	//     a way to deduct them from balance calculations until that point. Without this index, it
	//     would be impossible to figure out which of a user's UTXOs have yet to mature.
	//   - Schema: <prefix_id, hash BlockHash> -> <pubKey [33]byte, uint64 blockRewardNanos>
	PrefixPublicKeyBlockHashToBlockReward []byte `prefix_id:"[53]" is_state:"true"`

	// Prefix for Authorize Derived Key transactions:
<<<<<<< HEAD
	// 		<prefix_id, OwnerPublicKey [33]byte> -> <>
	PrefixAuthorizeDerivedKey []byte `prefix_id:"[55]" is_state:"true"`
	// TODO: This process is a bit error-prone. We should come up with a test or
	// something to at least catch cases where people have two prefixes with the
	// same ID.
	// NEXT_TAG: 55
}

func getPrefixIdValue (structFields reflect.StructField, fieldType reflect.Type) (prefixId reflect.Value) {
	var ref reflect.Value
	if value := structFields.Tag.Get("prefix_id"); value != "-" {
		ref = reflect.New(fieldType)
		ref.Elem().Set(reflect.MakeSlice(fieldType, 0, 0))
		if value != "" && value != "[]" {
			if err := json.Unmarshal([]byte(value), ref.Interface()); err != nil {
				panic(err)
			}
		}
	} else {
		panic(fmt.Errorf("prefix_id cannot be empty"))
	}
	return ref.Elem()
}

var Prefixes = GetPrefixes()
func GetPrefixes() *DBPrefixes {
	prefixes := &DBPrefixes{}
	prefixElements := reflect.ValueOf(prefixes).Elem()
	structFields := prefixElements.Type()
	for i := 0; i < structFields.NumField(); i++ {
		prefixField := prefixElements.Field(i)
		prefixId := getPrefixIdValue(structFields.Field(i), prefixField.Type())
		prefixField.Set(prefixId)
	}
	return prefixes
}

var StatePrefixes = GetStatePrefixes()
type DBStatePrefixes struct {
	Prefixes *DBPrefixes

	StatePrefixesMap map[byte]bool
	StatePrefixesList [][]byte
}

func GetStatePrefixes() *DBStatePrefixes {
	statePrefixes := &DBStatePrefixes{}
	statePrefixes.Prefixes = &DBPrefixes{}
	statePrefixes.StatePrefixesMap = make(map[byte]bool)

	prefixElements := reflect.ValueOf(statePrefixes.Prefixes).Elem()
	structFields := prefixElements.Type()
	for i := 0; i < structFields.NumField(); i++ {
		prefixField := prefixElements.Field(i)
		prefixId := getPrefixIdValue(structFields.Field(i), prefixField.Type())
		prefixBytes := prefixId.Bytes()
		if len(prefixBytes) > MaxPrefixLen {
			panic(fmt.Errorf("prefix (%v) is longer than MaxPrefixLen: (%v)",
				structFields.Field(i).Name, MaxPrefixLen))
		}
		prefix := prefixBytes[0]
		if structFields.Field(i).Tag.Get("is_state") == "true" {
			statePrefixes.StatePrefixesMap[prefix] = true
			statePrefixes.StatePrefixesList = append(statePrefixes.StatePrefixesList, []byte{prefix})
		} else {
			statePrefixes.StatePrefixesMap[prefix] = false
		}
	}
	return statePrefixes
}

func isStateKey(key []byte) bool {
	if MaxPrefixLen > 1 {
		panic(fmt.Errorf("this function only works if MaxPrefixLen is 1 but currently MaxPrefixLen=(%v)", MaxPrefixLen))
	}
	prefix := key[0]
	if isState, exists := StatePrefixes.StatePrefixesMap[prefix]; exists && isState {
		return true
	}
	return false
}

func EncodeKeyValue(key []byte, value []byte) []byte {
	data := []byte{}

	// Encode key and value similarly to how DER signatures are encoded
	// len(key + value) || len(key) || key || len(value) || value
	// This ensures integrity of the (key, value) pairs
	data = append(data, UintToBuf(uint64(len(key)+len(value)))...)
	data = append(data, UintToBuf(uint64(len(key)))...)
	data = append(data, key...)
	data = append(data, UintToBuf(uint64(len(value)))...)
	data = append(data, value...)

	return data
}

// DBSetWithTxn is a wrapper around BadgerDB Set function which allows us to add
// computation prior to DB writes. In particular, we use it to maintain a dynamic
// LRU cache, and to build DB snapshots with ancestral records.
func DBSetWithTxn(txn *badger.Txn, snap *Snapshot, key []byte, value []byte) error {
	// We only cache / update ancestral records when we're dealing with state prefix.
	isState := snap != nil && snap.isState(key)
	var ancestralValue []byte
	var getError error

	// If snapshot was provided, we will need to load the current value of the record
	// so that we can later write it in the ancestral record. We first lookup cache.
	if isState {
		// We check if we've already read this key and stored it in the cache.
		// Otherwise, we fetch the current value of this record from the DB.
		ancestralValue, getError = DBGetWithTxn(txn, snap, key)

		// If there is some error with the DB read, other than non-existent key, we return.
		if getError != nil && getError != badger.ErrKeyNotFound {
			return errors.Wrapf(getError, "DBSetWithTxn: problem reading record " +
				"from DB with key: %v", key)
		}
	}

	// We update the DB record with the intended value.
	err := txn.Set(key, value)
	if err != nil {
		return errors.Wrapf(err, "DBSetWithTxn: Problem setting record " +
			"in DB with key: %v, value: %v", key, value)
	}

	// After a successful DB write, we update the snapshot.
	if isState {
		keyString := hex.EncodeToString(key)

		// Update ancestral record structures depending on the existing DB record.
		if err := snap.PrepareAncestralRecord(keyString, ancestralValue, getError != badger.ErrKeyNotFound); err != nil {
			return errors.Wrapf(err, "DBSetWithTxn: Problem preparing ancestral record")
		}
		// Now save the newest record to cache.
		snap.Cache.Add(keyString, value)

		// We have to remove the previous value from the state checksum.
		// Because checksum is commutative, we can safely remove the past value here.
		if getError == nil {
			if err := snap.Checksum.RemoveBytes(EncodeKeyValue(key, ancestralValue)); err != nil {
				return errors.Wrapf(err, "DBSetWithTxn: Problem updating the checksum ")
			}
		}
		// We also add the new record to the checksum.
		if err := snap.Checksum.AddBytes(EncodeKeyValue(key, value)); err != nil {
			return errors.Wrapf(err, "DBSetWithTxn: Problem updating the checksum ")
		}
	}
	return nil
}

// DBGetWithTxn is a wrapper function around the BadgerDB get function. It returns
// the DB entry associated with the given key and handles the logic around the LRU cache.
// Whenever we read/write records in the DB, we place a copy in the LRU cache to save
// us lookup time.
func DBGetWithTxn(txn *badger.Txn, snap *Snapshot, key []byte) ([]byte, error) {
	// We only cache / update ancestral records when we're dealing with state prefix.
	isState := snap != nil && snap.isState(key)
	keyString := hex.EncodeToString(key)

	// Lookup the snapshot cache and check if we've already stored a value there.
	if isState {
		if val, exists := snap.Cache.Lookup(keyString); exists {
			return val.([]byte), nil
		}
	}

	// If record doesn't exist in cache, we get it from the DB.
	item, err := txn.Get(key)
	if err != nil {
		return nil, err
	}
	itemData, err := item.ValueCopy(nil)

	// If DBWriteSemaphore semaphore indicates that a flush takes place, we don't update cache.
	if isState && atomic.LoadInt32(&snap.MainDBSemaphore) % 2 == 0 {
		// TODO: Can this somehow f us if the flush starts after we got here?
		snap.Cache.Add(keyString, itemData)
	}
	return itemData, nil
}

// DBDeleteWithTxn is a wrapper function around BadgerDB delete function.
// It allows us to update the snapshot LRU cache and ancestral records.
func DBDeleteWithTxn(txn *badger.Txn, snap *Snapshot, key []byte) error {
	var ancestralValue []byte
	var getError error
	isState := snap != nil && snap.isState(key)

	// If snapshot was provided, we will need to load the current value of the record
	// so that we can later write it in the ancestral record. We first lookup cache.
	if isState {
		// We check if we've already read this key and stored it in the cache.
		// Otherwise, we fetch the current value of this record from the DB.
		ancestralValue, getError = DBGetWithTxn(txn, snap, key)
		if getError == badger.ErrKeyNotFound {
			return nil
		}

		// If there is some error with the DB read, other than non-existent key, we return.
		if getError != nil {
			return errors.Wrapf(getError, "DBDeleteWithTxn: problem checking for DB record " +
				"with key: %v", key)
		}
	}

	err := txn.Delete(key)
	if err != nil {
		return errors.Wrapf(err, "DBDeleteWithTxn: Problem deleting record " +
			"from DB with key: %v", key)
	}

	// After a successful DB delete, we update the snapshot.
	if isState {
		keyString := hex.EncodeToString(key)

		// Update ancestral record structures depending on the existing DB record.
		if err := snap.PrepareAncestralRecord(keyString, ancestralValue, true); err != nil {
			return errors.Wrapf(err, "DBDeleteWithTxn: Problem preparing ancestral record")
		}
		// Now delete the past record from the cache.
		snap.Cache.Delete(keyString)
		// We have to remove the previous value from the state checksum.
		// Because checksum is commutative, we can safely remove the past value here.
		if err := snap.Checksum.RemoveBytes(EncodeKeyValue(key, ancestralValue)); err != nil {
			return errors.Wrapf(err, "DBSetWithTxn: Problem updating the checksum ")
		}
	}
	return nil
}

func DBIteratePrefixKeys(db *badger.DB, prefix []byte, lastKey []byte, maxBytes uint32) (
	[]*DBEntry, bool, error) {
	var dbEntries []*DBEntry
	totalBytes := 0
	full := false

	err := db.View(func(txn *badger.Txn) error {
		opts := badger.DefaultIteratorOptions

		it := txn.NewIterator(opts)
		defer it.Close()

		for it.Seek(lastKey); it.ValidForPrefix(prefix) && !full; it.Next() {
			item := it.Item()
			k := item.Key()
			err := item.Value(func(v []byte) error {
				dbEntries = append(dbEntries, DBEntryFromBytes(k, v))
				totalBytes += len(k) + len(v)
				if totalBytes > int(maxBytes) {
					full = true
				}
				return nil
			})
			if err != nil {
				return err
			}
		}
		return nil
	})
	if err != nil {
		return nil, true, err
	}
	return dbEntries, full, nil
}

func DBStreamPrefixKeys(db *badger.DB) (*map[string][]byte, error) {
	stream := db.NewStream()
	stream.NumGo = 4
	stream.Prefix = Prefixes.PrefixUtxoKeyToUtxoEntry
	stream.LogPrefix = "Badger.Streaming"
=======
	// 		<prefix, OwnerPublicKey [33]byte> -> <>
	_PrefixAuthorizeDerivedKey = []byte{54}

	// Prefixes for DAO coin fields:
	// <prefix, HODLer PKID [33]byte, creator PKID [33]byte> -> <BalanceEntry>
	// <prefix, creator PKID [33]byte, HODLer PKID [33]byte> -> <BalanceEntry>
	_PrefixHODLerPKIDCreatorPKIDToDAOCoinBalanceEntry = []byte{55}
	_PrefixCreatorPKIDHODLerPKIDToDAOCoinBalanceEntry = []byte{56}

	// Prefix for MessagingGroupEntries indexed by OwnerPublicKey and GroupKeyName:
	//
	// * This index is used to store information about messaging groups. A group is indexed
	//   by the "owner" public key of the user who created the group and the key
	//   name the owner selected when creating the group (can be anything, user-defined).
	//
	// * Groups can have members that all use a shared key to communicate. In this case,
	//   the MessagingGroupEntry will contain the metadata required for each participant to
	//   compute the shared key.
	//
	// * Groups can also consist of a single person, and this is useful for "registering"
	//   a key so that other people can message you. Generally, every user has a mapping of
	//   the form:
	//   - <OwnerPublicKey, "default-key"> -> MessagingGroupEntry
	//   This "singleton" group is used to register a default key so that people can
	//   message this user. Allowing users to register default keys on-chain in this way is required
	//   to make it so that messages can be decrypted on mobile devices, where apps do not have
	//   easy access to the owner key for decrypting messages.
	//
	// <prefix, GroupOwnerPublicKey [33]byte, GroupKeyName [32]byte> -> <MessagingGroupEntry>
	_PrefixMessagingGroupEntriesByOwnerPubKeyAndGroupKeyName = []byte{57}

	// Prefix for Message MessagingGroupMembers:
	//
	// * For each group that a user is a member of, we store a value in this index of
	//   the form:
	//   - <OwnerPublicKey for user, GroupMessagingPublicKey> -> <HackedMessagingGroupEntry>
	//   The value needs to contain enough information to allow us to look up the
	//   group's metatdata in the _PrefixMessagingGroupEntriesByOwnerPubKeyAndGroupKeyName index. It's also convenient for
	//   the value to contain the encrypted messaging key for the user so that we can
	//   decrypt messages for this user *without* looking up the group.
	//
	// * HackedMessagingGroupEntry is a MessagingGroupEntry that we overload to store
	// 	 information on a member of a group. We couldn't use the MessagingGroupMember
	//   because we wanted to store additional information that "back-references" the
	//   MessagingGroupEntry for this group.
	//
	// * Note that GroupMessagingPublicKey != GroupOwnerPublicKey. For this index
	//   it was convenient for various reasons to put the messaging public key into
	//   the index rather than the group owner's public key. This becomes clear if
	//   you read all the fetching code around this index.
	//
	// <prefix, OwnerPublicKey [33]byte, GroupMessagingPublicKey [33]byte> -> <HackedMessagingKeyEntry>
	_PrefixMessagingGroupMetadataByMemberPubKeyAndGroupMessagingPubKey = []byte{58}

	// TODO: This process is a bit error-prone. We should come up with a test or
	// something to at least catch cases where people have two prefixes with the
	// same ID.
	// NEXT_TAG: 59
)
>>>>>>> c56e1cbf

	output := make(map[string][]byte)
	stream.Send = func(batch *z.Buffer) error {
		list, err := badger.BufferToKVList(batch)
		if err != nil {
			return err
		}
		for _, kv := range list.Kv {
			output[hex.EncodeToString(kv.Key)] = kv.Value
		}
		return nil
	}
	// Run the stream
	if err := stream.Orchestrate(context.Background()); err != nil {
		return nil, err
	}
	return &output, nil
}

func DBGetPKIDEntryForPublicKeyWithTxn(txn *badger.Txn, snap *Snapshot, publicKey []byte) *PKIDEntry {
	if len(publicKey) == 0 {
		return nil
	}

	prefix := append([]byte{}, Prefixes.PrefixPublicKeyToPKID...)
	pkidBytes, err := DBGetWithTxn(txn, snap, append(prefix, publicKey...))

	if err != nil {
		// If we don't have a mapping from public key to PKID in the db,
		// then we use the public key itself as the PKID. Doing this makes
		// it so that the PKID is generally the *first* public key that the
		// user ever associated with a particular piece of data.
		//glog.Errorf("DBGetPKIDEntryForPublicKeyWithTxn: Problem reading "+
		//	"PKIDEntry for public key %s",
		//	PkToStringMainnet(publicKey))

		return &PKIDEntry{
			PKID:      PublicKeyToPKID(publicKey),
			PublicKey: publicKey,
		}
	}

	// If we get here then it means we actually had a PKID in the DB.
	// So return that pkid.
	pkidEntryObj := &PKIDEntry{}
	pkidEntryObj.Decode(pkidBytes)
	return pkidEntryObj
}

func DBGetPKIDEntryForPublicKey(db *badger.DB, snap *Snapshot, publicKey []byte) *PKIDEntry {
	var pkid *PKIDEntry
	db.View(func(txn *badger.Txn) error {
		pkid = DBGetPKIDEntryForPublicKeyWithTxn(txn, snap, publicKey)
		return nil
	})
	return pkid
}

func DBGetPublicKeyForPKIDWithTxn(txn *badger.Txn, snap *Snapshot, pkidd *PKID) []byte {
	prefix := append([]byte{}, Prefixes.PrefixPKIDToPublicKey...)
	pkidBytes, err := DBGetWithTxn(txn, snap, append(prefix, pkidd[:]...))

	if err != nil {
		// If we don't have a mapping in the db then return the pkid itself
		// as the public key.
		return pkidd[:]
	}

	// If we get here then it means we actually had a public key mapping in the DB.
	// So return that public key.

	return pkidBytes
}

func DBGetPublicKeyForPKID(db *badger.DB, snap *Snapshot, pkidd *PKID) []byte {
	var publicKey []byte
	db.View(func(txn *badger.Txn) error {
		publicKey = DBGetPublicKeyForPKIDWithTxn(txn, snap, pkidd)
		return nil
	})
	return publicKey
}

func DBPutPKIDMappingsWithTxn(txn *badger.Txn, snap *Snapshot,
	publicKey []byte, pkidEntry *PKIDEntry, params *DeSoParams) error {

	// Set the main pub key -> pkid mapping.
	{
		prefix := append([]byte{}, Prefixes.PrefixPublicKeyToPKID...)
		pubKeyToPkidKey := append(prefix, publicKey...)
		if err := DBSetWithTxn(txn, snap, pubKeyToPkidKey, pkidEntry.Encode()); err != nil {

			return errors.Wrapf(err, "DBPutPKIDMappingsWithTxn: Problem "+
				"adding mapping for pkid: %v public key: %v",
				PkToString(pkidEntry.PKID[:], params), PkToString(publicKey, params))
		}
	}

	// Set the reverse mapping: pkid -> pub key
	{
		prefix := append([]byte{}, Prefixes.PrefixPKIDToPublicKey...)
		pkidToPubKey := append(prefix, pkidEntry.PKID[:]...)
		if err := DBSetWithTxn(txn, snap, pkidToPubKey, publicKey); err != nil {

			return errors.Wrapf(err, "DBPutPKIDMappingsWithTxn: Problem "+
				"adding mapping for pkid: %v public key: %v",
				PkToString(pkidEntry.PKID[:], params), PkToString(publicKey, params))
		}
	}

	return nil
}

func DBDeletePKIDMappingsWithTxn(txn *badger.Txn, snap *Snapshot,
	publicKey []byte, params *DeSoParams) error {

	// Look up the pkid for the public key.
	pkidEntry := DBGetPKIDEntryForPublicKeyWithTxn(txn, snap, publicKey)

	{
		prefix := append([]byte{}, Prefixes.PrefixPublicKeyToPKID...)
		pubKeyToPkidKey := append(prefix, publicKey...)
		if err := DBDeleteWithTxn(txn, snap, pubKeyToPkidKey); err != nil {

			return errors.Wrapf(err, "DBDeletePKIDMappingsWithTxn: Problem "+
				"deleting mapping for public key: %v",
				PkToString(publicKey, params))
		}
	}

	{
		prefix := append([]byte{}, Prefixes.PrefixPKIDToPublicKey...)
		pubKeyToPkidKey := append(prefix, pkidEntry.PKID[:]...)
		if err := DBDeleteWithTxn(txn, snap, pubKeyToPkidKey); err != nil {

			return errors.Wrapf(err, "DBDeletePKIDMappingsWithTxn: Problem "+
				"deleting mapping for pkid: %v",
				PkToString(pkidEntry.PKID[:], params))
		}
	}

	return nil
}

func EnumerateKeysForPrefix(db *badger.DB, dbPrefix []byte) (_keysFound [][]byte, _valsFound [][]byte) {
	return _enumerateKeysForPrefix(db, dbPrefix)
}

// A helper function to enumerate all of the values for a particular prefix.
func _enumerateKeysForPrefix(db *badger.DB, dbPrefix []byte) (_keysFound [][]byte, _valsFound [][]byte) {
	keysFound := [][]byte{}
	valsFound := [][]byte{}

	dbErr := db.View(func(txn *badger.Txn) error {
		var err error
		keysFound, valsFound, err = _enumerateKeysForPrefixWithTxn(txn, dbPrefix)
		if err != nil {
			return err
		}
		return nil
	})
	if dbErr != nil {
		glog.Errorf("_enumerateKeysForPrefix: Problem fetching keys and values from db: %v", dbErr)
		return nil, nil
	}

	return keysFound, valsFound
}

func _enumerateKeysForPrefixWithTxn(txn *badger.Txn, dbPrefix []byte) (_keysFound [][]byte, _valsFound [][]byte, _err error) {
	keysFound := [][]byte{}
	valsFound := [][]byte{}

	opts := badger.DefaultIteratorOptions
	nodeIterator := txn.NewIterator(opts)
	defer nodeIterator.Close()
	prefix := dbPrefix
	for nodeIterator.Seek(prefix); nodeIterator.ValidForPrefix(prefix); nodeIterator.Next() {
		key := nodeIterator.Item().Key()
		keyCopy := make([]byte, len(key))
		copy(keyCopy[:], key[:])

		valCopy, err := nodeIterator.Item().ValueCopy(nil)
		if err != nil {
			return nil, nil, err
		}
		keysFound = append(keysFound, keyCopy)
		valsFound = append(valsFound, valCopy)
	}
	return keysFound, valsFound, nil
}

// A helper function to enumerate a limited number of the values for a particular prefix.
func _enumerateLimitedKeysReversedForPrefix(db *badger.DB, dbPrefix []byte, limit uint64) (_keysFound [][]byte, _valsFound [][]byte) {
	keysFound := [][]byte{}
	valsFound := [][]byte{}

	dbErr := db.View(func(txn *badger.Txn) error {
		var err error
		keysFound, valsFound, err = _enumerateLimitedKeysReversedForPrefixWithTxn(txn, dbPrefix, limit)
		return err
	})
	if dbErr != nil {
		glog.Errorf("_enumerateKeysForPrefix: Problem fetching keys and values from db: %v", dbErr)
		return nil, nil
	}

	return keysFound, valsFound
}

func _enumerateLimitedKeysReversedForPrefixWithTxn(txn *badger.Txn, dbPrefix []byte, limit uint64) (_keysFound [][]byte, _valsFound [][]byte, _err error) {
	keysFound := [][]byte{}
	valsFound := [][]byte{}

	opts := badger.DefaultIteratorOptions

	// Go in reverse order
	opts.Reverse = true

	nodeIterator := txn.NewIterator(opts)
	defer nodeIterator.Close()
	prefix := dbPrefix

	counter := uint64(0)
	for nodeIterator.Seek(append(prefix, 0xff)); nodeIterator.ValidForPrefix(prefix); nodeIterator.Next() {
		if counter == limit {
			break
		}
		counter++

		key := nodeIterator.Item().Key()
		keyCopy := make([]byte, len(key))
		copy(keyCopy[:], key[:])

		valCopy, err := nodeIterator.Item().ValueCopy(nil)
		if err != nil {
			return nil, nil, err
		}
		keysFound = append(keysFound, keyCopy)
		valsFound = append(valsFound, valCopy)
	}
	return keysFound, valsFound, nil
}

// -------------------------------------------------------------------------------------
// DeSo balance mapping functions
// -------------------------------------------------------------------------------------

func _dbKeyForPublicKeyToDeSoBalanceNanos(publicKey []byte) []byte {
	// Make a copy to avoid multiple calls to this function re-using the same slice.
	prefixCopy := append([]byte{}, Prefixes.PrefixPublicKeyToDeSoBalanceNanos...)
	key := append(prefixCopy, publicKey...)
	return key
}

func DbGetPrefixForPublicKeyToDesoBalanceNanos() []byte {
	return append([]byte{}, Prefixes.PrefixPublicKeyToDeSoBalanceNanos...)
}

func DbGetDeSoBalanceNanosForPublicKeyWithTxn(txn *badger.Txn, snap *Snapshot, publicKey []byte,
) (_balance uint64, _err error) {

	key := _dbKeyForPublicKeyToDeSoBalanceNanos(publicKey)

	desoBalanceBytes, err := DBGetWithTxn(txn, snap, key)
	// If balance hasn't been set before, then we would error with key not found.
	if err == badger.ErrKeyNotFound {
		return uint64(0), nil
	}
	if err != nil {
		return uint64(0), errors.Wrapf(
			err, "DbGetDeSoBalanceNanosForPublicKeyWithTxn: Problem getting balance for: %s ",
			PkToStringBoth(publicKey))
	}

	desoBalance := DecodeUint64(desoBalanceBytes)

	return desoBalance, nil
}

func DbGetDeSoBalanceNanosForPublicKey(db *badger.DB, snap *Snapshot, publicKey []byte,
) (_balance uint64, _err error) {
	ret := uint64(0)
	dbErr := db.View(func(txn *badger.Txn) error {
		var err error
		ret, err = DbGetDeSoBalanceNanosForPublicKeyWithTxn(txn, snap, publicKey)
		if err != nil {
			return fmt.Errorf("DbGetDeSoBalanceNanosForPublicKey: %v", err)
		}
		return nil
	})
	if dbErr != nil {
		return ret, dbErr
	}
	return ret, nil
}

func DbPutDeSoBalanceForPublicKeyWithTxn(txn *badger.Txn, snap *Snapshot,
	publicKey []byte, balanceNanos uint64) error {

	if len(publicKey) != btcec.PubKeyBytesLenCompressed {
		return fmt.Errorf("DbPutDeSoBalanceForPublicKeyWithTxn: Public key "+
			"length %d != %d", len(publicKey), btcec.PubKeyBytesLenCompressed)
	}

	balanceBytes := EncodeUint64(balanceNanos)

	if err := DBSetWithTxn(txn, snap, _dbKeyForPublicKeyToDeSoBalanceNanos(publicKey), balanceBytes); err != nil {

		return errors.Wrapf(
			err, "DbPutDeSoBalanceForPublicKey: Problem adding balance mapping of %d for: %s ",
			balanceNanos, PkToStringBoth(publicKey))
	}

	return nil
}

func DbPutDeSoBalanceForPublicKey(handle *badger.DB, snap *Snapshot,
	publicKey []byte, balanceNanos uint64) error {

	return handle.Update(func(txn *badger.Txn) error {
		return DbPutDeSoBalanceForPublicKeyWithTxn(txn, snap, publicKey, balanceNanos)
	})
}

func DbDeletePublicKeyToDeSoBalanceWithTxn(txn *badger.Txn, snap *Snapshot, publicKey []byte) error {

	if err := DBDeleteWithTxn(txn, snap, _dbKeyForPublicKeyToDeSoBalanceNanos(publicKey)); err != nil {
		return errors.Wrapf(err, "DbDeletePublicKeyToDeSoBalanceWithTxn: Problem deleting "+
			"balance for public key %s", PkToStringMainnet(publicKey))
	}

	return nil
}

func DbDeletePublicKeyToDeSoBalance(handle *badger.DB, snap *Snapshot, publicKey []byte) error {
	return handle.Update(func(txn *badger.Txn) error {
		return DbDeletePublicKeyToDeSoBalanceWithTxn(txn, snap, publicKey)
	})
}

// -------------------------------------------------------------------------------------
// PrivateMessage mapping functions
// <public key (33 bytes) || uint64 big-endian> -> <MessageEntry>
// -------------------------------------------------------------------------------------

func _dbKeyForMessageEntry(publicKey []byte, tstampNanos uint64) []byte {
	// Make a copy to avoid multiple calls to this function re-using the same slice.
	prefixCopy := append([]byte{}, Prefixes.PrefixPublicKeyTimestampToPrivateMessage...)
	key := append(prefixCopy, publicKey...)
	key = append(key, EncodeUint64(tstampNanos)...)
	return key
}

func _dbSeekPrefixForMessagePublicKey(publicKey []byte) []byte {
	// Make a copy to avoid multiple calls to this function re-using the same slice.
	prefixCopy := append([]byte{}, Prefixes.PrefixPublicKeyTimestampToPrivateMessage...)
	return append(prefixCopy, publicKey...)
}

// Note that this adds a mapping for the sender *and* the recipient.
<<<<<<< HEAD
func DbPutMessageEntryWithTxn(txn *badger.Txn, snap *Snapshot,
	messageEntry *MessageEntry) error {
=======
func DBPutMessageEntryWithTxn(
	txn *badger.Txn, messageKey MessageKey, messageEntry *MessageEntry) error {
>>>>>>> c56e1cbf

	if err := IsByteArrayValidPublicKey(messageEntry.SenderPublicKey[:]); err != nil {
		return errors.Wrapf(err, "DBPutMessageEntryWithTxn: Problem validating sender public key")
	}
	if err := IsByteArrayValidPublicKey(messageEntry.RecipientPublicKey[:]); err != nil {
		return errors.Wrapf(err, "DBPutMessageEntryWithTxn: Problem validating recipient public key")
	}
<<<<<<< HEAD

	messageEntryBytes := messageEntry.Encode()

	if err := DBSetWithTxn(txn, snap, _dbKeyForMessageEntry(
		messageEntry.SenderPublicKey, messageEntry.TstampNanos), messageEntryBytes); err != nil {

		return errors.Wrapf(err, "DbPutMessageEntryWithTxn: Problem adding mapping for sender: ")
	}
	if err := DBSetWithTxn(txn, snap, _dbKeyForMessageEntry(
		messageEntry.RecipientPublicKey, messageEntry.TstampNanos), messageEntryBytes); err != nil {
=======
	if err := ValidateGroupPublicKeyAndName(messageEntry.SenderMessagingPublicKey[:], messageEntry.SenderMessagingGroupKeyName[:]); err != nil {
		return errors.Wrapf(err, "DBPutMessageEntryWithTxn: Problem validating sender public key and key name")
	}
	if err := ValidateGroupPublicKeyAndName(messageEntry.RecipientMessagingPublicKey[:], messageEntry.RecipientMessagingGroupKeyName[:]); err != nil {
		return errors.Wrapf(err, "DBPutMessageEntryWithTxn: Problem validating recipient public key and key name")
	}

	if err := txn.Set(_dbKeyForMessageEntry(
		messageKey.PublicKey[:], messageKey.TstampNanos), messageEntry.Encode()); err != nil {
>>>>>>> c56e1cbf

		return errors.Wrapf(err, "DBPutMessageEntryWithTxn: Problem setting the message (%v)", messageEntry.Encode())
	}

	return nil
}

<<<<<<< HEAD
func DbPutMessageEntry(handle *badger.DB, snap *Snapshot, messageEntry *MessageEntry) error {

	return handle.Update(func(txn *badger.Txn) error {
		return DbPutMessageEntryWithTxn(txn, snap, messageEntry)
	})
}

func DbGetMessageEntryWithTxn(txn *badger.Txn, snap *Snapshot,
	publicKey []byte, tstampNanos uint64) *MessageEntry {
=======
func DBPutMessageEntry(handle *badger.DB, messageKey MessageKey, messageEntry *MessageEntry) error {

	return handle.Update(func(txn *badger.Txn) error {
		return DBPutMessageEntryWithTxn(txn, messageKey, messageEntry)
	})
}

func DBGetMessageEntryWithTxn(
	txn *badger.Txn, publicKey []byte, tstampNanos uint64) *MessageEntry {
>>>>>>> c56e1cbf

	key := _dbKeyForMessageEntry(publicKey, tstampNanos)
	privateMessageBytes, err := DBGetWithTxn(txn, snap, key)
	if err != nil {
		if err != badger.ErrKeyNotFound {
			glog.Errorf("DbGetMessageEntryWithTxn: Problem reading "+
				"MessageEntry for public key %s with tstampnanos %d",
				PkToStringMainnet(publicKey), tstampNanos)
		}
		return nil
	}
<<<<<<< HEAD

	privateMessageObj := &MessageEntry{}
	privateMessageObj.Decode(privateMessageBytes)
	return privateMessageObj
}

func DbGetMessageEntry(db *badger.DB, snap *Snapshot,
	publicKey []byte, tstampNanos uint64) *MessageEntry {

	var ret *MessageEntry
	db.View(func(txn *badger.Txn) error {
		ret = DbGetMessageEntryWithTxn(txn, snap, publicKey, tstampNanos)
=======
	err = privateMessageItem.Value(func(valBytes []byte) error {
		return privateMessageObj.Decode(valBytes)
	})
	if err != nil {
		glog.Errorf("DBGetMessageEntryWithTxn: Problem reading "+
			"MessageEntry for public key %s with tstampnanos %d",
			PkToStringMainnet(publicKey), tstampNanos)
		return nil
	}
	return privateMessageObj
}

func DBGetMessageEntry(db *badger.DB, publicKey []byte, tstampNanos uint64) *MessageEntry {
	var ret *MessageEntry
	db.View(func(txn *badger.Txn) error {
		ret = DBGetMessageEntryWithTxn(txn, publicKey, tstampNanos)
>>>>>>> c56e1cbf
		return nil
	})
	return ret
}

// Note this deletes the message for the sender *and* receiver since a mapping
// should exist for each.
<<<<<<< HEAD
func DbDeleteMessageEntryMappingsWithTxn(txn *badger.Txn, snap *Snapshot,
	publicKey []byte, tstampNanos uint64) error {

	// First pull up the mapping that exists for the public key passed in.
	// If one doesn't exist then there's nothing to do.
	existingMessage := DbGetMessageEntryWithTxn(txn, snap, publicKey, tstampNanos)
=======
func DBDeleteMessageEntryMappingsWithTxn(
	txn *badger.Txn, publicKey []byte, tstampNanos uint64) error {

	// First pull up the mapping that exists for the public key passed in.
	// If one doesn't exist then there's nothing to do.
	existingMessage := DBGetMessageEntryWithTxn(txn, publicKey, tstampNanos)
>>>>>>> c56e1cbf
	if existingMessage == nil {
		return nil
	}

	// When a message exists, delete the mapping for the sender and receiver.
<<<<<<< HEAD
	if err := DBDeleteWithTxn(txn, snap, _dbKeyForMessageEntry(existingMessage.SenderPublicKey, tstampNanos)); err != nil {
		return errors.Wrapf(err, "DbDeleteMessageEntryMappingsWithTxn: Deleting "+
			"sender mapping for public key %s and tstamp %d failed",
			PkToStringMainnet(existingMessage.SenderPublicKey), tstampNanos)
	}
	if err := DBDeleteWithTxn(txn, snap, _dbKeyForMessageEntry(existingMessage.RecipientPublicKey, tstampNanos)); err != nil {
		return errors.Wrapf(err, "DbDeleteMessageEntryMappingsWithTxn: Deleting "+
			"recipient mapping for public key %s and tstamp %d failed",
			PkToStringMainnet(existingMessage.RecipientPublicKey), tstampNanos)
=======
	if err := txn.Delete(_dbKeyForMessageEntry(publicKey, tstampNanos)); err != nil {
		return errors.Wrapf(err, "DBDeleteMessageEntryMappingsWithTxn: Deleting "+
			"sender mapping for public key %s and tstamp %d failed",
			PkToStringMainnet(publicKey), tstampNanos)
>>>>>>> c56e1cbf
	}


	return nil
}

<<<<<<< HEAD
func DbDeleteMessageEntryMappings(handle *badger.DB, snap *Snapshot,
	publicKey []byte, tstampNanos uint64) error {

	return handle.Update(func(txn *badger.Txn) error {
		return DbDeleteMessageEntryMappingsWithTxn(txn, snap, publicKey, tstampNanos)
=======
func DBDeleteMessageEntryMappings(handle *badger.DB, publicKey []byte, tstampNanos uint64) error {
	return handle.Update(func(txn *badger.Txn) error {
		return DBDeleteMessageEntryMappingsWithTxn(txn, publicKey, tstampNanos)
>>>>>>> c56e1cbf
	})
}

func DBGetMessageEntriesForPublicKey(handle *badger.DB, publicKey []byte) (
	_privateMessages []*MessageEntry, _err error) {

	// Setting the prefix to a tstamp of zero should return all the messages
	// for the public key in sorted order since 0 << the minimum timestamp in
	// the db.
	prefix := _dbSeekPrefixForMessagePublicKey(publicKey)

	// Goes backwards to get messages in time sorted order.
	// Limit the number of keys to speed up load times.
	_, valuesFound := _enumerateKeysForPrefix(handle, prefix)

	privateMessages := []*MessageEntry{}
	for _, valBytes := range valuesFound {
		privateMessageObj := &MessageEntry{}
<<<<<<< HEAD
		privateMessageObj.Decode(valBytes)
=======
		if err := privateMessageObj.Decode(valBytes); err != nil {
			return nil, errors.Wrapf(
				err, "DBGetMessageEntriesForPublicKey: Problem decoding value: ")
		}
>>>>>>> c56e1cbf

		privateMessages = append(privateMessages, privateMessageObj)
	}

	return privateMessages, nil
}

func _enumerateLimitedMessagesForMessagingKeysReversedWithTxn(
	txn *badger.Txn, messagingGroupEntries []*MessagingGroupEntry,
	limit uint64) (_privateMessages []*MessageEntry, _err error) {

	// Users can have many messaging keys. By default, a users has the base messaging key, which
	// is just their main public key. Users can also register messaging keys, e.g. keys like the
	// "default-key", which can be used by others when sending messages to the user. The final
	// category of messaging keys are group chats, which also introduce a new messaging key that
	// the user can use to decrypt messages. Overall, the user has many messaging keys and needs
	// to index messages from multiple prefixes. To do so, we will make badger iterators for each
	// messaging key and scan each valid message prefix in reverse to get messages sorted by timestamps.

	// Get seek prefixes for each messaging key, we will use them to define iterators for message prefix
	var prefixes [][]byte
	for _, keyEntry := range messagingGroupEntries {
		prefixes = append(prefixes, _dbSeekPrefixForMessagePublicKey(keyEntry.MessagingPublicKey[:]))
		//prefixes = append(prefixes, _dbSeekPrefixForMessagePartyPublicKey(keyEntry.MessagingPublicKey[:]))
	}

	// Initialize all iterators, add the 0xff byte to the seek prefix so that we can iterate backwards.
	var messagingIterators []*badger.Iterator
	for _, prefix := range prefixes {
		opts := badger.DefaultIteratorOptions
		opts.Reverse = true
		iterator := txn.NewIterator(opts)
		iterator.Seek(append(prefix, 0xff))
		defer iterator.Close()
		messagingIterators = append(messagingIterators, iterator)
	}

	// We will fetch at most (limit) messages.
	privateMessages := []*MessageEntry{}
	for ; limit > 0; limit-- {

		// This loop will find the latest message among all messaging keys.
		// To do so, we find the greatest timestamp from iterator keys.
		latestTimestamp := uint64(0)
		latestTimestampIndex := -1
		for ii := 0; ii < len(prefixes); ii++ {
			if !messagingIterators[ii].ValidForPrefix(prefixes[ii]) {
				continue
			}
			// Get the timestamp from the item key
			key := messagingIterators[ii].Item().Key()
			rr := bytes.NewReader(key[len(prefixes[ii]):])
			timestamp, err := ReadUvarint(rr)
			if err != nil {
				return nil, errors.Wrapf(err, "_enumerateLimitedMessagesForMessagingKeysReversedWithTxn: problem reading timestamp " +
					"for messaging iterator from prefix (%v) at key (%v)", prefixes[ii], messagingIterators[ii].Item().Key())
			}

			if timestamp > latestTimestamp {
				latestTimestampIndex = ii
				latestTimestamp = timestamp
			}
		}

		// Now that we found the latest message, let's decode and process it.
		if latestTimestampIndex == -1 {
			break
		} else {
			// Get the message bytes and decode the message.
			messageBytes, err := messagingIterators[latestTimestampIndex].Item().ValueCopy(nil)
			if err != nil {
				return nil, errors.Wrapf(err, "_enumerateLimitedMessagesForMessagingKeysReversedWithTxn: Problem copying " +
					"value from messaging iterator from prefix (%v) at key (%v)",
					prefixes[latestTimestampIndex], messagingIterators[latestTimestampIndex].Item().Key())
			}
			message := &MessageEntry{}
			if err := message.Decode(messageBytes); err != nil {
				return nil, errors.Wrapf(err, "_enumerateLimitedMessagesForMessagingKeysReversedWithTxn: Problem decoding message " +
					"from messaging iterator from prefix (%v) at key (%v)",
					prefixes[latestTimestampIndex], messagingIterators[latestTimestampIndex].Item().Key())
			}
			// Add the message to the list of fetched messages
			privateMessages = append(privateMessages, message)
			messagingIterators[latestTimestampIndex].Next()
		}
	}

	return privateMessages, nil
}

func DBGetLimitedMessageForMessagingKeys(handle *badger.DB, messagingKeys []*MessagingGroupEntry, limit uint64) (
	_privateMessages []*MessageEntry, _err error) {

	// Setting the prefix to a tstamp of zero should return all the messages
	// for the public key in sorted order since 0 << the minimum timestamp in
	// the db.

	// Goes backwards to get messages in time sorted order.
	// Limit the number of keys to speed up load times.
	// Get all user messaging keys.


	err := handle.Update(func(txn *badger.Txn) error {
		var err error
		_privateMessages, err = _enumerateLimitedMessagesForMessagingKeysReversedWithTxn(txn, messagingKeys, limit)
		if err != nil {
			return errors.Wrapf(err, "DBGetLimitedMessageForMessagingKeys: problem getting user messages")
		}

		return nil
	})
	if err != nil {
		return nil, errors.Wrapf(err, "DbGetLimitedMessageAndPartyEntriesForPublicKey: problem getting user messages in txn")
	}

	return _privateMessages, nil
}

// -------------------------------------------------------------------------------------
// MessagingGroupEntry mapping functions
// <prefix, OwnerPublicKey (33 bytes) || GroupKeyName (32 bytes)> -> <MessagingGroupEntry>
// -------------------------------------------------------------------------------------

func _dbKeyForMessagingGroupEntry(messagingGroupEntry *MessagingGroupKey) []byte {
	prefixCopy := append([]byte{}, _PrefixMessagingGroupEntriesByOwnerPubKeyAndGroupKeyName...)
	key := append(prefixCopy, messagingGroupEntry.OwnerPublicKey[:]...)
	key = append(key, messagingGroupEntry.GroupKeyName[:]...)
	return key
}

func _dbSeekPrefixForMessagingGroupEntry(ownerPublicKey *PublicKey) []byte {
	prefixCopy := append([]byte{}, _PrefixMessagingGroupEntriesByOwnerPubKeyAndGroupKeyName...)
	return append(prefixCopy, ownerPublicKey[:]...)
}

func DBPutMessagingGroupEntryWithTxn(
	txn *badger.Txn, ownerPublicKey *PublicKey, messagingGroupEntry *MessagingGroupEntry) error {

	messagingKey := &MessagingGroupKey{
		OwnerPublicKey: *ownerPublicKey,
		GroupKeyName:   *messagingGroupEntry.MessagingGroupKeyName,
	}
	if err := txn.Set(_dbKeyForMessagingGroupEntry(messagingKey), messagingGroupEntry.Encode()); err != nil {
		return errors.Wrapf(err, "DBPutMessagingGroupEntryWithTxn: Problem adding messaging key entry mapping: ")
	}

	return nil
}

func DBPutMessagingGroupEntry(handle *badger.DB, ownerPublicKey *PublicKey,
	messagingGroupEntry *MessagingGroupEntry) error {

	return handle.Update(func(txn *badger.Txn) error {
		return DBPutMessagingGroupEntryWithTxn(txn, ownerPublicKey, messagingGroupEntry)
	})
}

func DBGetMessagingGroupEntryWithTxn(
	txn *badger.Txn, messagingGroupKey *MessagingGroupKey) *MessagingGroupEntry {

	key := _dbKeyForMessagingGroupEntry(messagingGroupKey)
	messagingGroupEntry := &MessagingGroupEntry{}
	messagingGroupItem, err := txn.Get(key)
	if err != nil {
		return nil
	}
	err = messagingGroupItem.Value(func(valBytes []byte) error {
		messagingGroupEntry.Decode(valBytes)
		return nil
	})
	if err != nil {
		glog.Errorf("DBGetMessagingGroupEntryWithTxn: Problem reading "+
			"MessagingGroupEntry for Messaging Key: %v", messagingGroupKey)
		return nil
	}
	return messagingGroupEntry
}

func DBGetMessagingGroupEntry(db *badger.DB, messagingGroupKey *MessagingGroupKey) *MessagingGroupEntry {
	var ret *MessagingGroupEntry
	db.View(func(txn *badger.Txn) error {
		ret = DBGetMessagingGroupEntryWithTxn(txn, messagingGroupKey)
		return nil
	})
	return ret
}

func DBDeleteMessagingGroupEntryWithTxn(
	txn *badger.Txn, messagingGroupKey *MessagingGroupKey) error {

	// First pull up the entry that exists for the messaging key.
	// If one doesn't exist then there's nothing to do.
	if entry := DBGetMessagingGroupEntryWithTxn(txn, messagingGroupKey); entry == nil {
		return nil
	}

	// When a messaging key entry exists, delete it from the DB.
	if err := txn.Delete(_dbKeyForMessagingGroupEntry(messagingGroupKey)); err != nil {
		return errors.Wrapf(err, "DBDeleteMessagingGroupEntryWithTxn: Deleting "+
			"entry for MessagingGroupKey failed: %v", messagingGroupKey)
	}

	return nil
}

func DBDeleteMessagingGroupEntry(handle *badger.DB, messagingGroupKey *MessagingGroupKey) error {
	return handle.Update(func(txn *badger.Txn) error {
		return DBDeleteMessagingGroupEntryWithTxn(txn, messagingGroupKey)
	})
}

func DBGetMessagingGroupEntriesForOwnerWithTxn(txn *badger.Txn, ownerPublicKey *PublicKey) (
	_messagingKeyEntries []*MessagingGroupEntry, _err error) {

	// Setting the prefix to owner's public key will allow us to fetch all messaging keys
	// for the user. We enumerate this prefix.
	prefix := _dbSeekPrefixForMessagingGroupEntry(ownerPublicKey)
	_, valuesFound, err := _enumerateKeysForPrefixWithTxn(txn, prefix)
	if err != nil {
		return nil, errors.Wrapf(err, "DBGetMessagingGroupEntriesForOwnerWithTxn: " +
			"problem enumerating messaging key entries for prefix (%v)", prefix)
	}

	// Decode found messaging key entries.
	messagingKeyEntries := []*MessagingGroupEntry{}
	for _, valBytes := range valuesFound {
		messagingKeyEntry := &MessagingGroupEntry{}
		err = messagingKeyEntry.Decode(valBytes)
		if err != nil {
			return nil, errors.Wrapf(err, "DBGetMessagingGroupEntriesForOwnerWithTxn: " +
				"problem decoding messaging key entry for public key (%v)", ownerPublicKey)
		}

		messagingKeyEntries = append(messagingKeyEntries, messagingKeyEntry)
	}

	return messagingKeyEntries, nil
}

func DBGetAllUserGroupEntiresWithTxn(txn *badger.Txn, ownerPublicKey []byte) ([]*MessagingGroupEntry, error) {
	// This function fetches all MessagingGroupEntries for the user from the DB. This includes the
	// base entry, the owner group entries, and the member group entries.

	// We will keep track of all group entries in this array.
	var userGroupEntries []*MessagingGroupEntry

	// First add the base messaging key.
	userGroupEntries = append(userGroupEntries, &MessagingGroupEntry{
		GroupOwnerPublicKey:   NewPublicKey(ownerPublicKey),
		MessagingPublicKey:    NewPublicKey(ownerPublicKey),
		MessagingGroupKeyName: BaseGroupKeyName(),
	})

	// Now add all the groups where this user is the owner
	ownerGroupEntries, err := DBGetMessagingGroupEntriesForOwnerWithTxn(txn, NewPublicKey(ownerPublicKey))
	if err != nil {
		return nil, errors.Wrapf(err, "DBGetAllUserGroupEntiresWithTxn: problem getting messaging entries")
	}
	userGroupEntries = append(userGroupEntries, ownerGroupEntries...)

	// And add the groups where the user is a member
	memberGroupEntries, err := DBGetAllMessagingGroupEntriesForMemberWithTxn(txn, NewPublicKey(ownerPublicKey))
	if err != nil {
		return nil, errors.Wrapf(err, "DBGetAllUserGroupEntiresWithTxn: problem getting recipient entries")
	}
	userGroupEntries = append(userGroupEntries, memberGroupEntries...)

	return userGroupEntries, nil
}

func DBGetAllUserGroupEntries(handle *badger.DB, ownerPublicKey []byte) ([]*MessagingGroupEntry, error) {
	var err error
	var messagingGroupEntries []*MessagingGroupEntry

	err = handle.View(func(txn *badger.Txn) error {
		messagingGroupEntries, err = DBGetAllUserGroupEntiresWithTxn(txn, ownerPublicKey)
		return err
	})
	if err != nil {
		return nil, errors.Wrapf(err, "DBGetAllUserGroupEntries: problem getting user messaging keys")
	}
	return messagingGroupEntries, nil
}

// -------------------------------------------------------------------------------------
// Messaging recipient
// <prefix, public key, messaging public key > -> <HackedMessagingGroupEntry>
// -------------------------------------------------------------------------------------

func _dbKeyForMessagingGroupMember(memberPublicKey *PublicKey, groupMessagingPublicKey *PublicKey) []byte {
	prefixCopy := append([]byte{}, _PrefixMessagingGroupMetadataByMemberPubKeyAndGroupMessagingPubKey...)
	key := append(prefixCopy, memberPublicKey[:]...)
	key = append(key, groupMessagingPublicKey[:]...)
	return key
}

func _dbSeekPrefixForMessagingGroupMember(memberPublicKey *PublicKey) []byte {
	prefixCopy := append([]byte{}, _PrefixMessagingGroupMetadataByMemberPubKeyAndGroupMessagingPubKey...)
	return append(prefixCopy, memberPublicKey[:]...)
}

func DBPutMessagingGroupMemberWithTxn(txn *badger.Txn, messagingGroupMember *MessagingGroupMember,
	groupOwnerPublicKey *PublicKey, messagingGroupEntry *MessagingGroupEntry) error {
	// Sanity-check that public keys have the correct length.

	if len(messagingGroupMember.EncryptedKey) < btcec.PrivKeyBytesLen {
		return fmt.Errorf("DBPutMessagingGroupMemberWithTxn: Problem getting recipient " +
			"entry for public key (%v)", messagingGroupMember.GroupMemberPublicKey)
	}

	// Entries for group members are stored as MessagingGroupEntries where the only member in
	// the entry is the member specified. This is a bit of a hack to allow us to store a "back-reference"
	// to the GroupEntry inside the value of this field.
	memberGroupEntry := MessagingGroupEntry{
		GroupOwnerPublicKey:   groupOwnerPublicKey,
		MessagingPublicKey:    messagingGroupEntry.MessagingPublicKey,
		MessagingGroupKeyName: messagingGroupEntry.MessagingGroupKeyName,
		MessagingGroupMembers: []*MessagingGroupMember{
			messagingGroupMember,
		},
	}

	if err := txn.Set(_dbKeyForMessagingGroupMember(
		messagingGroupMember.GroupMemberPublicKey, messagingGroupEntry.MessagingPublicKey), memberGroupEntry.Encode()); err != nil {

		return errors.Wrapf(err, "DBPutMessagingGroupMemberWithTxn: Problem setting messaging recipient with key (%v) " +
			"and entry (%v) in the db", _dbKeyForMessagingGroupMember(
			messagingGroupMember.GroupMemberPublicKey, messagingGroupEntry.MessagingPublicKey), memberGroupEntry.Encode())
	}

	return nil
}

func DBPutMessagingGroupMember(handle *badger.DB, messagingGroupMember *MessagingGroupMember,
	ownerPublicKey *PublicKey, messagingGroupEntry *MessagingGroupEntry) error {

	return handle.Update(func(txn *badger.Txn) error {
		return DBPutMessagingGroupMemberWithTxn(txn, messagingGroupMember, ownerPublicKey, messagingGroupEntry)
	})
}

func DBGetMessagingGroupMemberWithTxn(txn *badger.Txn, messagingGroupMember *MessagingGroupMember,
	messagingGroupEntry *MessagingGroupEntry) *MessagingGroupEntry {

	key := _dbKeyForMessagingGroupMember(
		messagingGroupMember.GroupMemberPublicKey, messagingGroupEntry.MessagingPublicKey)
	// This is a hacked MessagingGroupEntry that contains a single member entry
	// for the member we're fetching in the members list.
	messagingGroupMemberEntry := &MessagingGroupEntry{}
	messagingGroupMemberEntryItem, err := txn.Get(key)
	if err != nil {
		return nil
	}
	err = messagingGroupMemberEntryItem.Value(func(valBytes []byte) error {
		if err := messagingGroupMemberEntry.Decode(valBytes); err != nil {
			return errors.Wrapf(err, "DBGetMessagingGroupMemberWithTxn: Problem decoding " +
				"message member entry")
		}
		return nil
	})
	if err != nil {
		glog.Errorf("DBGetMessagingGroupMemberWithTxn: Problem reading "+
			"message member entry for public key %s with index %v",
			messagingGroupMember.GroupMemberPublicKey[:], messagingGroupEntry.MessagingPublicKey[:])
		return nil
	}
	return messagingGroupMemberEntry
}

func DBGetMessagingMember(db *badger.DB, messagingMember *MessagingGroupMember,
	messagingGroupEntry *MessagingGroupEntry) *MessagingGroupEntry {

	var ret *MessagingGroupEntry
	db.View(func(txn *badger.Txn) error {
		ret = DBGetMessagingGroupMemberWithTxn(txn, messagingMember, messagingGroupEntry)
		return nil
	})
	return ret
}

func DBGetAllMessagingGroupEntriesForMemberWithTxn(txn *badger.Txn, ownerPublicKey *PublicKey) (
	[]*MessagingGroupEntry, error) {

	// This function is used to fetch all messaging
	var messagingGroupEntries []*MessagingGroupEntry
	prefix := _dbSeekPrefixForMessagingGroupMember(ownerPublicKey)
	_, valuesFound, err := _enumerateKeysForPrefixWithTxn(txn, prefix)
	if err != nil {
		return nil, errors.Wrapf(err, "DBGetAllMessagingGroupEntriesForMemberWithTxn: " +
			"problem enumerating messaging key entries for prefix (%v)", prefix)
	}

	for _, valBytes := range valuesFound {
		messagingGroupEntry := MessagingGroupEntry{}
		err = messagingGroupEntry.Decode(valBytes)
		if err != nil {
			return nil, errors.Wrapf(err, "DBGetAllMessagingGroupEntriesForMemberWithTxn: problem reading " +
				"an entry from DB")
		}

		messagingGroupEntries = append(messagingGroupEntries, &messagingGroupEntry)
	}

	return messagingGroupEntries, nil
}

// Note this deletes the message for the sender *and* receiver since a mapping
// should exist for each.
func DBDeleteMessagingGroupMemberMappingWithTxn(
	txn *badger.Txn, messagingGroupMember *MessagingGroupMember, messagingGroupEntry *MessagingGroupEntry) error {

	// First pull up the mapping that exists for the public key passed in.
	// If one doesn't exist then there's nothing to do.
	existingMember := DBGetMessagingGroupMemberWithTxn(txn, messagingGroupMember, messagingGroupEntry)
	if existingMember == nil {
		return nil
	}

	// When a message exists, delete the mapping for the sender and receiver.
	if err := txn.Delete(_dbKeyForMessagingGroupMember(
		messagingGroupMember.GroupMemberPublicKey, messagingGroupEntry.MessagingPublicKey)); err != nil {

		return errors.Wrapf(err, "DBDeleteMessagingGroupMemberMappingWithTxn: Deleting mapping for public key %v " +
			"and messaging public key %v failed", messagingGroupMember.GroupMemberPublicKey[:],
			messagingGroupEntry.MessagingPublicKey[:])
	}

	return nil
}

func DBDeleteMessagingGroupMemberMappings(
	handle *badger.DB, messagingGroupMember *MessagingGroupMember, messagingGroupEntry *MessagingGroupEntry) error {

	return handle.Update(func(txn *badger.Txn) error {
		return DBDeleteMessagingGroupMemberMappingWithTxn(txn, messagingGroupMember, messagingGroupEntry)
	})
}

// -------------------------------------------------------------------------------------
// Forbidden block signature public key functions
// <prefix_id, public key> -> <>
// -------------------------------------------------------------------------------------

func _dbKeyForForbiddenBlockSignaturePubKeys(publicKey []byte) []byte {
	// Make a copy to avoid multiple calls to this function re-using the same slice.
	prefixCopy := append([]byte{}, Prefixes.PrefixForbiddenBlockSignaturePubKeys...)
	key := append(prefixCopy, publicKey...)
	return key
}

func DbPutForbiddenBlockSignaturePubKeyWithTxn(txn *badger.Txn, snap *Snapshot, publicKey []byte) error {

	if len(publicKey) != btcec.PubKeyBytesLenCompressed {
		return fmt.Errorf("DbPutForbiddenBlockSignaturePubKeyWithTxn: Forbidden public key "+
			"length %d != %d", len(publicKey), btcec.PubKeyBytesLenCompressed)
	}

	if err := DBSetWithTxn(txn, snap, _dbKeyForForbiddenBlockSignaturePubKeys(publicKey), []byte{}); err != nil {
		return errors.Wrapf(err, "DbPutForbiddenBlockSignaturePubKeyWithTxn: Problem adding mapping for sender: ")
	}

	return nil
}

func DbPutForbiddenBlockSignaturePubKey(handle *badger.DB, snap *Snapshot, publicKey []byte) error {

	return handle.Update(func(txn *badger.Txn) error {
		return DbPutForbiddenBlockSignaturePubKeyWithTxn(txn, snap, publicKey)
	})
}

func DbGetForbiddenBlockSignaturePubKeyWithTxn(txn *badger.Txn, snap *Snapshot, publicKey []byte) []byte {

	key := _dbKeyForForbiddenBlockSignaturePubKeys(publicKey)
	_, err := DBGetWithTxn(txn, snap, key)
	if err != nil {
		return nil
	}

	// Typically, we return a DB entry here, but we don't store anything for this mapping.
	// We use this function instead of one returning true / false for feature consistency.
	return []byte{}
}

func DbGetForbiddenBlockSignaturePubKey(db *badger.DB, snap *Snapshot, publicKey []byte) []byte {
	var ret []byte
	db.View(func(txn *badger.Txn) error {
		ret = DbGetForbiddenBlockSignaturePubKeyWithTxn(txn, snap, publicKey)
		return nil
	})
	return ret
}

func DbDeleteForbiddenBlockSignaturePubKeyWithTxn(
	txn *badger.Txn, snap *Snapshot, publicKey []byte) error {

	existingEntry := DbGetForbiddenBlockSignaturePubKeyWithTxn(txn, snap, publicKey)
	if existingEntry == nil {
		return nil
	}

	if err := DBDeleteWithTxn(txn, snap, _dbKeyForForbiddenBlockSignaturePubKeys(publicKey)); err != nil {
		return errors.Wrapf(err, "DbDeleteForbiddenBlockSignaturePubKeyWithTxn: Deleting "+
			"sender mapping for public key %s failed", PkToStringMainnet(publicKey))
	}

	return nil
}

func DbDeleteForbiddenBlockSignaturePubKey(
	handle *badger.DB, snap *Snapshot, publicKey []byte) error {

	return handle.Update(func(txn *badger.Txn) error {
		return DbDeleteForbiddenBlockSignaturePubKeyWithTxn(txn, snap, publicKey)
	})
}

// -------------------------------------------------------------------------------------
// Likes mapping functions
// 		<prefix_id, user pub key [33]byte, liked post BlockHash> -> <>
// 		<prefix_id, liked post BlockHash, user pub key [33]byte> -> <>
// -------------------------------------------------------------------------------------

func _dbKeyForLikerPubKeyToLikedPostHashMapping(
	userPubKey []byte, likedPostHash BlockHash) []byte {
	// Make a copy to avoid multiple calls to this function re-using the same slice.
	prefixCopy := append([]byte{}, Prefixes.PrefixLikerPubKeyToLikedPostHash...)
	key := append(prefixCopy, userPubKey...)
	key = append(key, likedPostHash[:]...)
	return key
}

func _dbKeyForLikedPostHashToLikerPubKeyMapping(
	likedPostHash BlockHash, userPubKey []byte) []byte {
	// Make a copy to avoid multiple calls to this function re-using the same slice.
	prefixCopy := append([]byte{}, Prefixes.PrefixLikedPostHashToLikerPubKey...)
	key := append(prefixCopy, likedPostHash[:]...)
	key = append(key, userPubKey...)
	return key
}

func _dbSeekPrefixForPostHashesYouLike(yourPubKey []byte) []byte {
	// Make a copy to avoid multiple calls to this function re-using the same slice.
	prefixCopy := append([]byte{}, Prefixes.PrefixLikerPubKeyToLikedPostHash...)
	return append(prefixCopy, yourPubKey...)
}

func _dbSeekPrefixForLikerPubKeysLikingAPostHash(likedPostHash BlockHash) []byte {
	// Make a copy to avoid multiple calls to this function re-using the same slice.
	prefixCopy := append([]byte{}, Prefixes.PrefixLikedPostHashToLikerPubKey...)
	return append(prefixCopy, likedPostHash[:]...)
}

// Note that this adds a mapping for the user *and* the liked post.
func DbPutLikeMappingsWithTxn(txn *badger.Txn, snap *Snapshot,
	userPubKey []byte, likedPostHash BlockHash) error {

	if len(userPubKey) != btcec.PubKeyBytesLenCompressed {
		return fmt.Errorf("DbPutLikeMappingsWithTxn: User public key "+
			"length %d != %d", len(userPubKey), btcec.PubKeyBytesLenCompressed)
	}

	if err := DBSetWithTxn(txn, snap, _dbKeyForLikerPubKeyToLikedPostHashMapping(
		userPubKey, likedPostHash), []byte{}); err != nil {

		return errors.Wrapf(
			err, "DbPutLikeMappingsWithTxn: Problem adding user to liked post mapping: ")
	}
	if err := DBSetWithTxn(txn, snap, _dbKeyForLikedPostHashToLikerPubKeyMapping(
		likedPostHash, userPubKey), []byte{}); err != nil {

		return errors.Wrapf(
			err, "DbPutLikeMappingsWithTxn: Problem adding liked post to user mapping: ")
	}

	return nil
}

func DbPutLikeMappings(handle *badger.DB, snap *Snapshot,
	userPubKey []byte, likedPostHash BlockHash) error {

	return handle.Update(func(txn *badger.Txn) error {
		return DbPutLikeMappingsWithTxn(txn, snap, userPubKey, likedPostHash)
	})
}

func DbGetLikerPubKeyToLikedPostHashMappingWithTxn(txn *badger.Txn,
	snap *Snapshot, userPubKey []byte, likedPostHash BlockHash) []byte {

	key := _dbKeyForLikerPubKeyToLikedPostHashMapping(userPubKey, likedPostHash)
	_, err := DBGetWithTxn(txn, snap, key)
	if err != nil {
		return nil
	}

	// Typically, we return a DB entry here, but we don't store anything for like mappings.
	// We use this function instead of one returning true / false for feature consistency.
	return []byte{}
}

func DbGetLikerPubKeyToLikedPostHashMapping(
	db *badger.DB, snap *Snapshot, userPubKey []byte, likedPostHash BlockHash) []byte {
	var ret []byte
	db.View(func(txn *badger.Txn) error {
		ret = DbGetLikerPubKeyToLikedPostHashMappingWithTxn(txn, snap, userPubKey, likedPostHash)
		return nil
	})
	return ret
}

// Note this deletes the like for the user *and* the liked post since a mapping
// should exist for each.
func DbDeleteLikeMappingsWithTxn(txn *badger.Txn, snap *Snapshot,
	userPubKey []byte, likedPostHash BlockHash) error {

	// First check that a mapping exists. If one doesn't exist then there's nothing to do.
	existingMapping := DbGetLikerPubKeyToLikedPostHashMappingWithTxn(
		txn, snap, userPubKey, likedPostHash)
	if existingMapping == nil {
		return nil
	}

	// When a message exists, delete the mapping for the sender and receiver.
	if err := DBDeleteWithTxn(txn, snap,
		_dbKeyForLikerPubKeyToLikedPostHashMapping(userPubKey, likedPostHash)); err != nil {
		return errors.Wrapf(err, "DbDeleteLikeMappingsWithTxn: Deleting "+
			"userPubKey %s and likedPostHash %s failed",
			PkToStringBoth(userPubKey), likedPostHash)
	}
	if err := DBDeleteWithTxn(txn, snap,
		_dbKeyForLikedPostHashToLikerPubKeyMapping(likedPostHash, userPubKey)); err != nil {
		return errors.Wrapf(err, "DbDeleteLikeMappingsWithTxn: Deleting "+
			"likedPostHash %s and userPubKey %s failed",
			PkToStringBoth(likedPostHash[:]), PkToStringBoth(userPubKey))
	}

	return nil
}

func DbDeleteLikeMappings(handle *badger.DB, snap *Snapshot,
	userPubKey []byte, likedPostHash BlockHash) error {

	return handle.Update(func(txn *badger.Txn) error {
		return DbDeleteLikeMappingsWithTxn(txn, snap, userPubKey, likedPostHash)
	})
}

func DbGetPostHashesYouLike(handle *badger.DB, yourPublicKey []byte) (
	_postHashes []*BlockHash, _err error) {

	prefix := _dbSeekPrefixForPostHashesYouLike(yourPublicKey)
	keysFound, _ := _enumerateKeysForPrefix(handle, prefix)

	postHashesYouLike := []*BlockHash{}
	for _, keyBytes := range keysFound {
		// We must slice off the first byte and userPubKey to get the likedPostHash.
		postHash := &BlockHash{}
		copy(postHash[:], keyBytes[1+btcec.PubKeyBytesLenCompressed:])
		postHashesYouLike = append(postHashesYouLike, postHash)
	}

	return postHashesYouLike, nil
}

func DbGetLikerPubKeysLikingAPostHash(handle *badger.DB, likedPostHash BlockHash) (
	_pubKeys [][]byte, _err error) {

	prefix := _dbSeekPrefixForLikerPubKeysLikingAPostHash(likedPostHash)
	keysFound, _ := _enumerateKeysForPrefix(handle, prefix)

	userPubKeys := [][]byte{}
	for _, keyBytes := range keysFound {
		// We must slice off the first byte and likedPostHash to get the userPubKey.
		userPubKey := keyBytes[1+HashSizeBytes:]
		userPubKeys = append(userPubKeys, userPubKey)
	}

	return userPubKeys, nil
}

// -------------------------------------------------------------------------------------
// Reposts mapping functions
// 		<prefix_id, user pub key [33]byte, reposted post BlockHash> -> <>
// 		<prefix_id, reposted post BlockHash, user pub key [33]byte> -> <>
// -------------------------------------------------------------------------------------
//PrefixReposterPubKeyRepostedPostHashToRepostPostHash
func _dbKeyForReposterPubKeyRepostedPostHashToRepostPostHash(userPubKey []byte, repostedPostHash BlockHash) []byte {
	// Make a copy to avoid multiple calls to this function re-using the same slice.
	prefixCopy := append([]byte{}, Prefixes.PrefixReposterPubKeyRepostedPostHashToRepostPostHash...)
	key := append(prefixCopy, userPubKey...)
	key = append(key, repostedPostHash[:]...)
	return key
}

//PrefixRepostedPostHashReposterPubKey
func _dbKeyForRepostedPostHashReposterPubKey(repostedPostHash *BlockHash, reposterPubKey []byte) []byte {
	// Make a copy to avoid multiple calls to this function re-using the same slice.
	prefixCopy := append([]byte{}, Prefixes.PrefixRepostedPostHashReposterPubKey...)
	key := append(prefixCopy, repostedPostHash[:]...)
	key = append(key, reposterPubKey...)
	return key
}

// **For quoted reposts**
//PrefixRepostedPostHashReposterPubKeyRepostPostHash
func _dbKeyForRepostedPostHashReposterPubKeyRepostPostHash(
	repostedPostHash *BlockHash, reposterPubKey []byte, repostPostHash *BlockHash) []byte {
	// Make a copy to avoid multiple calls to this function re-using the same slice.
	prefixCopy := append([]byte{}, Prefixes.PrefixRepostedPostHashReposterPubKeyRepostPostHash...)
	key := append(prefixCopy, repostedPostHash[:]...)
	key = append(key, reposterPubKey...)
	key = append(key, repostPostHash[:]...)
	return key
}

func _dbSeekPrefixForPostHashesYouRepost(yourPubKey []byte) []byte {
	// Make a copy to avoid multiple calls to this function re-using the same slice.
	prefixCopy := append([]byte{}, Prefixes.PrefixReposterPubKeyRepostedPostHashToRepostPostHash...)
	return append(prefixCopy, yourPubKey...)
}

// Note that this adds a mapping for the user *and* the reposted post.
func DbPutRepostMappingsWithTxn(txn *badger.Txn, snap *Snapshot,
	userPubKey []byte, repostedPostHash BlockHash, repostEntry RepostEntry) error {

	if len(userPubKey) != btcec.PubKeyBytesLenCompressed {
		return fmt.Errorf("DbPutRepostMappingsWithTxn: User public key "+
			"length %d != %d", len(userPubKey), btcec.PubKeyBytesLenCompressed)
	}

	if err := DBSetWithTxn(txn, snap, _dbKeyForReposterPubKeyRepostedPostHashToRepostPostHash(
		userPubKey, repostedPostHash), repostEntry.Encode()); err != nil {

		return errors.Wrapf(
			err, "DbPutRepostMappingsWithTxn: Problem adding user to reposted post mapping: ")
	}

	return nil
}

func DbPutRepostMappings(handle *badger.DB, snap *Snapshot,
	userPubKey []byte, repostedPostHash BlockHash, repostEntry RepostEntry) error {

	return handle.Update(func(txn *badger.Txn) error {
		return DbPutRepostMappingsWithTxn(txn, snap, userPubKey, repostedPostHash, repostEntry)
	})
}

func DbGetReposterPubKeyRepostedPostHashToRepostEntryWithTxn(txn *badger.Txn,
	snap *Snapshot, userPubKey []byte, repostedPostHash BlockHash) *RepostEntry {

	key := _dbKeyForReposterPubKeyRepostedPostHashToRepostPostHash(userPubKey, repostedPostHash)
	repostEntryBytes, err := DBGetWithTxn(txn, snap, key)
	if err != nil {
		return nil
	}

	repostEntryObj := &RepostEntry{}
	repostEntryObj.Decode(repostEntryBytes)
	return repostEntryObj
}

func DbReposterPubKeyRepostedPostHashToRepostEntry(db *badger.DB,
	snap *Snapshot, userPubKey []byte, repostedPostHash BlockHash) *RepostEntry {

	var ret *RepostEntry
	db.View(func(txn *badger.Txn) error {
		ret = DbGetReposterPubKeyRepostedPostHashToRepostEntryWithTxn(txn, snap, userPubKey, repostedPostHash)
		return nil
	})
	return ret
}

// Note this deletes the repost for the user *and* the reposted post since a mapping
// should exist for each.
func DbDeleteRepostMappingsWithTxn(txn *badger.Txn, snap *Snapshot,
	userPubKey []byte, repostedPostHash BlockHash) error {

	// First check that a mapping exists. If one doesn't exist then there's nothing to do.
	existingMapping := DbGetReposterPubKeyRepostedPostHashToRepostEntryWithTxn(
		txn, snap, userPubKey, repostedPostHash)
	if existingMapping == nil {
		return nil
	}

	// When a repost exists, delete the repost entry mapping.
	if err := DBDeleteWithTxn(txn, snap,
		_dbKeyForReposterPubKeyRepostedPostHashToRepostPostHash(userPubKey, repostedPostHash)); err != nil {
		return errors.Wrapf(err, "DbDeleteRepostMappingsWithTxn: Deleting "+
			"user public key %s and reposted post hash %s failed",
			PkToStringMainnet(userPubKey[:]), PkToStringMainnet(repostedPostHash[:]))
	}
	return nil
}

func DbDeleteRepostMappings(handle *badger.DB, snap *Snapshot,
	userPubKey []byte, repostedPostHash BlockHash) error {

	return handle.Update(func(txn *badger.Txn) error {
		return DbDeleteRepostMappingsWithTxn(txn, snap, userPubKey, repostedPostHash)
	})
}

func DbGetPostHashesYouRepost(handle *badger.DB, yourPublicKey []byte) (
	_postHashes []*BlockHash, _err error) {

	prefix := _dbSeekPrefixForPostHashesYouRepost(yourPublicKey)
	keysFound, _ := _enumerateKeysForPrefix(handle, prefix)

	postHashesYouRepost := []*BlockHash{}
	for _, keyBytes := range keysFound {
		// We must slice off the first byte and userPubKey to get the repostedPostHash.
		postHash := &BlockHash{}
		copy(postHash[:], keyBytes[1+btcec.PubKeyBytesLenCompressed:])
		postHashesYouRepost = append(postHashesYouRepost, postHash)
	}

	return postHashesYouRepost, nil
}

// -------------------------------------------------------------------------------------
// Follows mapping functions
// 		<prefix_id, follower pub key [33]byte, followed pub key [33]byte> -> <>
// 		<prefix_id, followed pub key [33]byte, follower pub key [33]byte> -> <>
// -------------------------------------------------------------------------------------

func _dbKeyForFollowerToFollowedMapping(
	followerPKID *PKID, followedPKID *PKID) []byte {
	// Make a copy to avoid multiple calls to this function re-using the same slice.
	prefixCopy := append([]byte{}, Prefixes.PrefixFollowerPKIDToFollowedPKID...)
	key := append(prefixCopy, followerPKID[:]...)
	key = append(key, followedPKID[:]...)
	return key
}

func _dbKeyForFollowedToFollowerMapping(
	followedPKID *PKID, followerPKID *PKID) []byte {
	// Make a copy to avoid multiple calls to this function re-using the same slice.
	prefixCopy := append([]byte{}, Prefixes.PrefixFollowedPKIDToFollowerPKID...)
	key := append(prefixCopy, followedPKID[:]...)
	key = append(key, followerPKID[:]...)
	return key
}

func _dbSeekPrefixForPKIDsYouFollow(yourPKID *PKID) []byte {
	// Make a copy to avoid multiple calls to this function re-using the same slice.
	prefixCopy := append([]byte{}, Prefixes.PrefixFollowerPKIDToFollowedPKID...)
	return append(prefixCopy, yourPKID[:]...)
}

func _dbSeekPrefixForPKIDsFollowingYou(yourPKID *PKID) []byte {
	// Make a copy to avoid multiple calls to this function re-using the same slice.
	prefixCopy := append([]byte{}, Prefixes.PrefixFollowedPKIDToFollowerPKID...)
	return append(prefixCopy, yourPKID[:]...)
}

// Note that this adds a mapping for the follower *and* the pub key being followed.
func DbPutFollowMappingsWithTxn(txn *badger.Txn, snap *Snapshot,
	followerPKID *PKID, followedPKID *PKID) error {

	if len(followerPKID) != btcec.PubKeyBytesLenCompressed {
		return fmt.Errorf("DbPutFollowMappingsWithTxn: Follower PKID "+
			"length %d != %d", len(followerPKID[:]), btcec.PubKeyBytesLenCompressed)
	}
	if len(followedPKID) != btcec.PubKeyBytesLenCompressed {
		return fmt.Errorf("DbPutFollowMappingsWithTxn: Followed PKID "+
			"length %d != %d", len(followerPKID), btcec.PubKeyBytesLenCompressed)
	}

	if err := DBSetWithTxn(txn, snap, _dbKeyForFollowerToFollowedMapping(
		followerPKID, followedPKID), []byte{}); err != nil {

		return errors.Wrapf(
			err, "DbPutFollowMappingsWithTxn: Problem adding follower to followed mapping: ")
	}
	if err := DBSetWithTxn(txn, snap, _dbKeyForFollowedToFollowerMapping(
		followedPKID, followerPKID), []byte{}); err != nil {

		return errors.Wrapf(
			err, "DbPutFollowMappingsWithTxn: Problem adding followed to follower mapping: ")
	}

	return nil
}

func DbPutFollowMappings(handle *badger.DB, snap *Snapshot,
	followerPKID *PKID, followedPKID *PKID) error {

	return handle.Update(func(txn *badger.Txn) error {
		return DbPutFollowMappingsWithTxn(txn, snap, followerPKID, followedPKID)
	})
}

func DbGetFollowerToFollowedMappingWithTxn(txn *badger.Txn,
	snap *Snapshot, followerPKID *PKID, followedPKID *PKID) []byte {

	key := _dbKeyForFollowerToFollowedMapping(followerPKID, followedPKID)
	_, err := DBGetWithTxn(txn, snap, key)
	if err != nil {
		return nil
	}

	// Typically we return a DB entry here but we don't store anything for like mappings.
	// We use this function instead of one returning true / false for feature consistency.
	return []byte{}
}

func DbGetFollowerToFollowedMapping(db *badger.DB, snap *Snapshot,
	followerPKID *PKID, followedPKID *PKID) []byte {

	var ret []byte
	db.View(func(txn *badger.Txn) error {
		ret = DbGetFollowerToFollowedMappingWithTxn(txn, snap, followerPKID, followedPKID)
		return nil
	})
	return ret
}

// Note this deletes the follow for the follower *and* followed since a mapping
// should exist for each.
func DbDeleteFollowMappingsWithTxn(txn *badger.Txn, snap *Snapshot,
	followerPKID *PKID, followedPKID *PKID) error {

	// First check that a mapping exists for the PKIDs passed in.
	// If one doesn't exist then there's nothing to do.
	existingMapping := DbGetFollowerToFollowedMappingWithTxn(
		txn, snap, followerPKID, followedPKID)
	if existingMapping == nil {
		return nil
	}

	// When a message exists, delete the mapping for the sender and receiver.
	if err := DBDeleteWithTxn(txn, snap, _dbKeyForFollowerToFollowedMapping(followerPKID, followedPKID)); err != nil {
		return errors.Wrapf(err, "DbDeleteFollowMappingsWithTxn: Deleting "+
			"followerPKID %s and followedPKID %s failed",
			PkToStringMainnet(followerPKID[:]), PkToStringMainnet(followedPKID[:]))
	}
	if err := DBDeleteWithTxn(txn, snap, _dbKeyForFollowedToFollowerMapping(followedPKID, followerPKID)); err != nil {
		return errors.Wrapf(err, "DbDeleteFollowMappingsWithTxn: Deleting "+
			"followedPKID %s and followerPKID %s failed",
			PkToStringMainnet(followedPKID[:]), PkToStringMainnet(followerPKID[:]))
	}

	return nil
}

func DbDeleteFollowMappings(handle *badger.DB, snap *Snapshot,
	followerPKID *PKID, followedPKID *PKID) error {

	return handle.Update(func(txn *badger.Txn) error {
		return DbDeleteFollowMappingsWithTxn(txn, snap, followerPKID, followedPKID)
	})
}

func DbGetPKIDsYouFollow(handle *badger.DB, yourPKID *PKID) (
	_pkids []*PKID, _err error) {

	prefix := _dbSeekPrefixForPKIDsYouFollow(yourPKID)
	keysFound, _ := _enumerateKeysForPrefix(handle, prefix)

	pkidsYouFollow := []*PKID{}
	for _, keyBytes := range keysFound {
		// We must slice off the first byte and followerPKID to get the followedPKID.
		followedPKIDBytes := keyBytes[1+btcec.PubKeyBytesLenCompressed:]
		followedPKID := &PKID{}
		copy(followedPKID[:], followedPKIDBytes)
		pkidsYouFollow = append(pkidsYouFollow, followedPKID)
	}

	return pkidsYouFollow, nil
}

func DbGetPKIDsFollowingYou(handle *badger.DB, yourPKID *PKID) (
	_pkids []*PKID, _err error) {

	prefix := _dbSeekPrefixForPKIDsFollowingYou(yourPKID)
	keysFound, _ := _enumerateKeysForPrefix(handle, prefix)

	pkidsFollowingYou := []*PKID{}
	for _, keyBytes := range keysFound {
		// We must slice off the first byte and followedPKID to get the followerPKID.
		followerPKIDBytes := keyBytes[1+btcec.PubKeyBytesLenCompressed:]
		followerPKID := &PKID{}
		copy(followerPKID[:], followerPKIDBytes)
		pkidsFollowingYou = append(pkidsFollowingYou, followerPKID)
	}

	return pkidsFollowingYou, nil
}

func DbGetPubKeysYouFollow(handle *badger.DB, snap *Snapshot, yourPubKey []byte) (
	_pubKeys [][]byte, _err error) {

	// Get the PKID for the pub key
	yourPKID := DBGetPKIDEntryForPublicKey(handle, snap, yourPubKey)
	followPKIDs, err := DbGetPKIDsYouFollow(handle, yourPKID.PKID)
	if err != nil {
		return nil, errors.Wrap(err, "DbGetPubKeysYouFollow: ")
	}

	// Convert the pkids to public keys
	followPubKeys := [][]byte{}
<<<<<<< HEAD
	for _, fpkid := range followPKIDs {
		followPk := DBGetPublicKeyForPKID(handle, snap, fpkid)
=======
	for _, fpkidIter := range followPKIDs {
		fpkid := fpkidIter
		followPk := DBGetPublicKeyForPKID(handle, fpkid)
>>>>>>> c56e1cbf
		followPubKeys = append(followPubKeys, followPk)
	}

	return followPubKeys, nil
}

func DbGetPubKeysFollowingYou(handle *badger.DB, snap *Snapshot, yourPubKey []byte) (
	_pubKeys [][]byte, _err error) {

	// Get the PKID for the pub key
	yourPKID := DBGetPKIDEntryForPublicKey(handle, snap, yourPubKey)
	followPKIDs, err := DbGetPKIDsFollowingYou(handle, yourPKID.PKID)
	if err != nil {
		return nil, errors.Wrap(err, "DbGetPubKeysFollowingYou: ")
	}

	// Convert the pkids to public keys
	followPubKeys := [][]byte{}
<<<<<<< HEAD
	for _, fpkid := range followPKIDs {
		followPk := DBGetPublicKeyForPKID(handle, snap, fpkid)
=======
	for _, fpkidIter := range followPKIDs {
		fpkid := fpkidIter
		followPk := DBGetPublicKeyForPKID(handle, fpkid)
>>>>>>> c56e1cbf
		followPubKeys = append(followPubKeys, followPk)
	}

	return followPubKeys, nil
}

// -------------------------------------------------------------------------------------
// Diamonds mapping functions
//  <prefix_id, DiamondReceiverPKID [33]byte, DiamondSenderPKID [33]byte, posthash> -> <[]byte{DiamondLevel}>
// -------------------------------------------------------------------------------------

func _dbKeyForDiamondReceiverToDiamondSenderMapping(diamondEntry *DiamondEntry) []byte {
	// Make a copy to avoid multiple calls to this function re-using the same slice.
	prefixCopy := append([]byte{}, Prefixes.PrefixDiamondReceiverPKIDDiamondSenderPKIDPostHash...)
	key := append(prefixCopy, diamondEntry.ReceiverPKID[:]...)
	key = append(key, diamondEntry.SenderPKID[:]...)
	key = append(key, diamondEntry.DiamondPostHash[:]...)
	return key
}

func _dbKeyForDiamondReceiverToDiamondSenderMappingWithoutEntry(
	diamondReceiverPKID *PKID, diamondSenderPKID *PKID, diamondPostHash *BlockHash) []byte {
	// Make a copy to avoid multiple calls to this function re-using the same slice.
	prefixCopy := append([]byte{}, Prefixes.PrefixDiamondReceiverPKIDDiamondSenderPKIDPostHash...)
	key := append(prefixCopy, diamondReceiverPKID[:]...)
	key = append(key, diamondSenderPKID[:]...)
	key = append(key, diamondPostHash[:]...)
	return key
}

func _dbKeyForDiamondedPostHashDiamonderPKIDDiamondLevel(diamondEntry *DiamondEntry) []byte {
	// Make a copy to avoid multiple calls to this function re-using the same slice.
	prefixCopy := append([]byte{}, Prefixes.PrefixDiamondedPostHashDiamonderPKIDDiamondLevel...)
	key := append(prefixCopy, diamondEntry.DiamondPostHash[:]...)
	key = append(key, diamondEntry.SenderPKID[:]...)
	// Diamond level is an int64 in extraData but it forced to be non-negative in consensus.
	key = append(key, EncodeUint64(uint64(diamondEntry.DiamondLevel))...)
	return key
}

func _dbSeekPrefixForPKIDsThatDiamondedYou(yourPKID *PKID) []byte {
	// Make a copy to avoid multiple calls to this function re-using the same slice.
	prefixCopy := append([]byte{}, Prefixes.PrefixDiamondReceiverPKIDDiamondSenderPKIDPostHash...)
	return append(prefixCopy, yourPKID[:]...)
}

func _dbKeyForDiamondSenderToDiamondReceiverMapping(diamondEntry *DiamondEntry) []byte {
	// Make a copy to avoid multiple calls to this function re-using the same slice.
	prefixCopy := append([]byte{}, Prefixes.PrefixDiamondSenderPKIDDiamondReceiverPKIDPostHash...)
	key := append(prefixCopy, diamondEntry.SenderPKID[:]...)
	key = append(key, diamondEntry.ReceiverPKID[:]...)
	key = append(key, diamondEntry.DiamondPostHash[:]...)
	return key
}

func _dbKeyForDiamondSenderToDiamondReceiverMappingWithoutEntry(
	diamondReceiverPKID *PKID, diamondSenderPKID *PKID, diamondPostHash *BlockHash) []byte {
	// Make a copy to avoid multiple calls to this function re-using the same slice.
	prefixCopy := append([]byte{}, Prefixes.PrefixDiamondSenderPKIDDiamondReceiverPKIDPostHash...)
	key := append(prefixCopy, diamondSenderPKID[:]...)
	key = append(key, diamondReceiverPKID[:]...)
	key = append(key, diamondPostHash[:]...)
	return key
}

func _dbSeekPrefixForPKIDsThatYouDiamonded(yourPKID *PKID) []byte {
	// Make a copy to avoid multiple calls to this function re-using the same slice.
	prefixCopy := append([]byte{}, Prefixes.PrefixDiamondSenderPKIDDiamondReceiverPKIDPostHash...)
	return append(prefixCopy, yourPKID[:]...)
}

func _dbSeekPrefixForReceiverPKIDAndSenderPKID(receiverPKID *PKID, senderPKID *PKID) []byte {
	// Make a copy to avoid multiple calls to this function re-using the same slice.
	prefixCopy := append([]byte{}, Prefixes.PrefixDiamondReceiverPKIDDiamondSenderPKIDPostHash...)
	key := append(prefixCopy, receiverPKID[:]...)
	return append(key, senderPKID[:]...)
}

func DbPutDiamondMappingsWithTxn(txn *badger.Txn, snap *Snapshot,
	diamondEntry *DiamondEntry) error {

	if len(diamondEntry.ReceiverPKID) != btcec.PubKeyBytesLenCompressed {
		return fmt.Errorf("DbPutDiamondMappingsWithTxn: Receiver PKID "+
			"length %d != %d", len(diamondEntry.ReceiverPKID[:]), btcec.PubKeyBytesLenCompressed)
	}
	if len(diamondEntry.SenderPKID) != btcec.PubKeyBytesLenCompressed {
		return fmt.Errorf("DbPutDiamondMappingsWithTxn: Sender PKID "+
			"length %d != %d", len(diamondEntry.SenderPKID), btcec.PubKeyBytesLenCompressed)
	}

	diamondEntryBytes := diamondEntry.Encode()
	if err := DBSetWithTxn(txn, snap, _dbKeyForDiamondReceiverToDiamondSenderMapping(diamondEntry), diamondEntryBytes); err != nil {
		return errors.Wrapf(
			err, "DbPutDiamondMappingsWithTxn: Problem adding receiver to giver mapping: ")
	}

	if err := DBSetWithTxn(txn, snap, _dbKeyForDiamondSenderToDiamondReceiverMapping(diamondEntry), diamondEntryBytes); err != nil {
		return errors.Wrapf(err, "DbPutDiamondMappingsWithTxn: Problem adding sender to receiver mapping: ")
	}

	if err := DBSetWithTxn(txn, snap, _dbKeyForDiamondedPostHashDiamonderPKIDDiamondLevel(diamondEntry),
		[]byte{}); err != nil {
		return errors.Wrapf(
			err, "DbPutDiamondMappingsWithTxn: Problem adding DiamondedPostHash Diamonder Diamond Level mapping: ")
	}

	return nil
}

func DbPutDiamondMappings(handle *badger.DB, snap *Snapshot,
	diamondEntry *DiamondEntry) error {

	return handle.Update(func(txn *badger.Txn) error {
		return DbPutDiamondMappingsWithTxn(txn, snap, diamondEntry)
	})
}

func DbGetDiamondMappingsWithTxn(txn *badger.Txn, snap *Snapshot, diamondReceiverPKID *PKID,
	diamondSenderPKID *PKID, diamondPostHash *BlockHash) *DiamondEntry {

	key := _dbKeyForDiamondReceiverToDiamondSenderMappingWithoutEntry(
		diamondReceiverPKID, diamondSenderPKID, diamondPostHash)
	diamondEntryBytes, err := DBGetWithTxn(txn, snap, key)
	if err != nil {
		return nil
	}

	// We return the byte array stored for this diamond mapping. This mapping should only
	// hold one uint8 with a value between 1 and 5 but the caller is responsible for sanity
	// checking in order to maintain consistency with other DB functions that do not error.
	diamondEntry := &DiamondEntry{}
	diamondEntry.Decode(diamondEntryBytes)
	return diamondEntry
}

func DbGetDiamondMappings(db *badger.DB, snap *Snapshot, diamondReceiverPKID *PKID,
	diamondSenderPKID *PKID, diamondPostHash *BlockHash) *DiamondEntry {

	var ret *DiamondEntry
	db.View(func(txn *badger.Txn) error {
		ret = DbGetDiamondMappingsWithTxn(
			txn, snap, diamondReceiverPKID, diamondSenderPKID, diamondPostHash)
		return nil
	})
	return ret
}

func DbDeleteDiamondMappingsWithTxn(txn *badger.Txn, snap *Snapshot, diamondEntry *DiamondEntry) error {

	// First check that a mapping exists for the PKIDs passed in.
	// If one doesn't exist then there's nothing to do.
	existingMapping := DbGetDiamondMappingsWithTxn(txn, snap,
		diamondEntry.ReceiverPKID, diamondEntry.SenderPKID, diamondEntry.DiamondPostHash)
	if existingMapping == nil {
		return nil
	}

	// When a DiamondEntry exists, delete the diamond mappings.
	if err := DBDeleteWithTxn(txn, snap, _dbKeyForDiamondReceiverToDiamondSenderMapping(diamondEntry)); err != nil {
		return errors.Wrapf(err, "DbDeleteDiamondMappingsWithTxn: Deleting "+
			"diamondReceiverPKID %s and diamondSenderPKID %s and diamondPostHash %s failed",
			PkToStringMainnet(diamondEntry.ReceiverPKID[:]),
			PkToStringMainnet(diamondEntry.SenderPKID[:]),
			diamondEntry.DiamondPostHash.String(),
		)
	}
	// When a DiamondEntry exists, delete the diamond mappings.
	if err := DBDeleteWithTxn(txn, snap, _dbKeyForDiamondedPostHashDiamonderPKIDDiamondLevel(diamondEntry)); err != nil {
		return errors.Wrapf(err, "DbDeleteDiamondMappingsWithTxn: Deleting "+
			"diamondedPostHash %s and diamonderPKID %s and diamondLevel %s failed",
			diamondEntry.DiamondPostHash.String(),
			PkToStringMainnet(diamondEntry.SenderPKID[:]),
			diamondEntry.DiamondPostHash.String(),
		)
	}

	if err := DBDeleteWithTxn(txn, snap, _dbKeyForDiamondSenderToDiamondReceiverMapping(diamondEntry)); err != nil {
		return errors.Wrapf(err, "DbDeleteDiamondMappingsWithTxn: Deleting "+
			"diamondSenderPKID %s and diamondReceiverPKID %s and diamondPostHash %s failed",
			PkToStringMainnet(diamondEntry.SenderPKID[:]),
			PkToStringMainnet(diamondEntry.ReceiverPKID[:]),
			diamondEntry.DiamondPostHash.String(),
		)
	}

	return nil
}

func DbDeleteDiamondMappings(handle *badger.DB, snap *Snapshot, diamondEntry *DiamondEntry) error {
	return handle.Update(func(txn *badger.Txn) error {
		return DbDeleteDiamondMappingsWithTxn(txn, snap, diamondEntry)
	})
}

// This function returns a map of PKIDs that gave diamonds to a list of DiamondEntrys
// that contain post hashes.
func DbGetPKIDsThatDiamondedYouMap(handle *badger.DB, yourPKID *PKID, fetchYouDiamonded bool) (
	_pkidToDiamondsMap map[PKID][]*DiamondEntry, _err error) {

	prefix := _dbSeekPrefixForPKIDsThatDiamondedYou(yourPKID)
	diamondSenderStartIdx := 1 + btcec.PubKeyBytesLenCompressed
	diamondSenderEndIdx := 1 + 2*btcec.PubKeyBytesLenCompressed
	diamondReceiverStartIdx := 1
	diamondReceiverEndIdx := 1 + btcec.PubKeyBytesLenCompressed
	if fetchYouDiamonded {
		prefix = _dbSeekPrefixForPKIDsThatYouDiamonded(yourPKID)
		diamondSenderStartIdx = 1
		diamondSenderEndIdx = 1 + btcec.PubKeyBytesLenCompressed
		diamondReceiverStartIdx = 1 + btcec.PubKeyBytesLenCompressed
		diamondReceiverEndIdx = 1 + 2*btcec.PubKeyBytesLenCompressed
	}
	keysFound, valsFound := _enumerateKeysForPrefix(handle, prefix)

	pkidsToDiamondEntryMap := make(map[PKID][]*DiamondEntry)
	for ii, keyBytes := range keysFound {
		// The DiamondEntry found must not be nil.
		diamondEntry := &DiamondEntry{}
		diamondEntry.Decode(valsFound[ii])
		if diamondEntry == nil {
			return nil, fmt.Errorf(
				"DbGetPKIDsThatDiamondedYouMap: Found nil DiamondEntry for public key %v "+
					"and key bytes %#v when seeking; this should never happen",
				PkToStringMainnet(yourPKID[:]), keyBytes)
		}
		expectedDiamondKeyLen := 1 + 2*btcec.PubKeyBytesLenCompressed + HashSizeBytes
		if len(keyBytes) != expectedDiamondKeyLen {
			return nil, fmt.Errorf(
				"DbGetPKIDsThatDiamondedYouMap: Invalid key length %v should be %v",
				len(keyBytes), expectedDiamondKeyLen)
		}

		// Note: The code below is mainly just sanity-checking. Checking the key isn't actually
		// needed in this function, since all the information is duplicated in the entry.

		// Chop out the diamond sender PKID.
		diamondSenderPKIDBytes := keyBytes[diamondSenderStartIdx:diamondSenderEndIdx]
		diamondSenderPKID := &PKID{}
		copy(diamondSenderPKID[:], diamondSenderPKIDBytes)
		// It must match what's in the DiamondEntry
		if !reflect.DeepEqual(diamondSenderPKID, diamondEntry.SenderPKID) {
			return nil, fmt.Errorf(
				"DbGetPKIDsThatDiamondedYouMap: Sender PKID in DB %v did not "+
					"match Sender PKID in DiamondEntry %v; this should never happen",
				PkToStringBoth(diamondSenderPKID[:]), PkToStringBoth(diamondEntry.SenderPKID[:]))
		}

		// Chop out the diamond receiver PKID
		diamondReceiverPKIDBytes := keyBytes[diamondReceiverStartIdx:diamondReceiverEndIdx]
		diamondReceiverPKID := &PKID{}
		copy(diamondReceiverPKID[:], diamondReceiverPKIDBytes)
		// It must match what's in the DiamondEntry
		if !reflect.DeepEqual(diamondReceiverPKID, diamondEntry.ReceiverPKID) {
			return nil, fmt.Errorf(
				"DbGetPKIDsThatDiamondedYouMap: Receiver PKID in DB %v did not "+
					"match Receiver PKID in DiamondEntry %v; this should never happen",
				PkToStringBoth(diamondReceiverPKID[:]), PkToStringBoth(diamondEntry.ReceiverPKID[:]))
		}

		// Chop out the diamond post hash.
		diamondPostHashBytes := keyBytes[1+2*btcec.PubKeyBytesLenCompressed:]
		diamondPostHash := &BlockHash{}
		copy(diamondPostHash[:], diamondPostHashBytes)
		// It must match what's in the entry
		if *diamondPostHash != *diamondEntry.DiamondPostHash {
			return nil, fmt.Errorf(
				"DbGetPKIDsThatDiamondedYouMap: Post hash found in DB key %v "+
					"did not match post hash in DiamondEntry %v; this should never happen",
				diamondPostHash, diamondEntry.DiamondPostHash)
		}

		// If a map entry doesn't exist for this sender, create one.
		newListOfEntrys := pkidsToDiamondEntryMap[*diamondSenderPKID]
		newListOfEntrys = append(newListOfEntrys, diamondEntry)
		pkidsToDiamondEntryMap[*diamondSenderPKID] = newListOfEntrys
	}

	return pkidsToDiamondEntryMap, nil
}

// This function returns a list of DiamondEntrys given by giverPKID to receiverPKID that contain post hashes.
func DbGetDiamondEntriesForSenderToReceiver(handle *badger.DB, receiverPKID *PKID, senderPKID *PKID) (
	_diamondEntries []*DiamondEntry, _err error) {

	prefix := _dbSeekPrefixForReceiverPKIDAndSenderPKID(receiverPKID, senderPKID)
	keysFound, valsFound := _enumerateKeysForPrefix(handle, prefix)
	var diamondEntries []*DiamondEntry
	for ii, keyBytes := range keysFound {
		// The DiamondEntry found must not be nil.
		diamondEntry := &DiamondEntry{}
		diamondEntry.Decode(valsFound[ii])
		if diamondEntry == nil {
			return nil, fmt.Errorf(
				"DbGetDiamondEntriesForGiverToReceiver: Found nil DiamondEntry for receiver key %v "+
					"and giver key %v when seeking; this should never happen",
				PkToStringMainnet(receiverPKID[:]), PkToStringMainnet(senderPKID[:]))
		}
		expectedDiamondKeyLen := 1 + 2*btcec.PubKeyBytesLenCompressed + HashSizeBytes
		if len(keyBytes) != expectedDiamondKeyLen {
			return nil, fmt.Errorf(
				"DbGetDiamondEntriesForGiverToReceiver: Invalid key length %v should be %v",
				len(keyBytes), expectedDiamondKeyLen)
		}

		// Note: The code below is mainly just sanity-checking. Checking the key isn't actually
		// needed in this function, since all the information is duplicated in the entry.

		// Chop out the diamond sender PKID.
		diamondSenderPKIDBytes := keyBytes[1+btcec.PubKeyBytesLenCompressed : 1+2*btcec.PubKeyBytesLenCompressed]
		diamondSenderPKID := &PKID{}
		copy(diamondSenderPKID[:], diamondSenderPKIDBytes)
		// It must match what's in the DiamondEntry
		if !reflect.DeepEqual(diamondSenderPKID, diamondEntry.SenderPKID) {
			return nil, fmt.Errorf(
				"DbGetDiamondEntriesForGiverToReceiver: Sender PKID in DB %v did not "+
					"match Sender PKID in DiamondEntry %v; this should never happen",
				PkToStringBoth(diamondSenderPKID[:]), PkToStringBoth(diamondEntry.SenderPKID[:]))
		}

		// Chop out the diamond post hash.
		diamondPostHashBytes := keyBytes[1+2*btcec.PubKeyBytesLenCompressed:]
		diamondPostHash := &BlockHash{}
		copy(diamondPostHash[:], diamondPostHashBytes)
		// It must match what's in the entry
		if *diamondPostHash != *diamondEntry.DiamondPostHash {
			return nil, fmt.Errorf(
				"DbGetDiamondEntriesForGiverToReceiver: Post hash found in DB key %v "+
					"did not match post hash in DiamondEntry %v; this should never happen",
				diamondPostHash, diamondEntry.DiamondPostHash)
		}
		// Append the diamond entry to the slice
		diamondEntries = append(diamondEntries, diamondEntry)
	}
	return diamondEntries, nil
}

// -------------------------------------------------------------------------------------
// BitcoinBurnTxID mapping functions
// <BitcoinBurnTxID BlockHash> -> <>
// -------------------------------------------------------------------------------------

func _keyForBitcoinBurnTxID(bitcoinBurnTxID *BlockHash) []byte {
	// Make a copy to avoid multiple calls to this function re-using the same
	// underlying array.
	prefixCopy := append([]byte{}, Prefixes.PrefixBitcoinBurnTxIDs...)
	return append(prefixCopy, bitcoinBurnTxID[:]...)
}

func DbPutBitcoinBurnTxIDWithTxn(txn *badger.Txn, snap *Snapshot, bitcoinBurnTxID *BlockHash) error {
	return DBSetWithTxn(txn, snap, _keyForBitcoinBurnTxID(bitcoinBurnTxID), []byte{})
}

func DbExistsBitcoinBurnTxIDWithTxn(txn *badger.Txn, snap *Snapshot, bitcoinBurnTxID *BlockHash) bool {
	// We don't care about the value because we're just checking to see if the key exists.
	if _, err := DBGetWithTxn(txn, snap, _keyForBitcoinBurnTxID(bitcoinBurnTxID)); err != nil {
		return false
	}
	return true
}

func DbExistsBitcoinBurnTxID(db *badger.DB, snap *Snapshot, bitcoinBurnTxID *BlockHash) bool {
	var exists bool
	db.View(func(txn *badger.Txn) error {
		exists = DbExistsBitcoinBurnTxIDWithTxn(txn, snap, bitcoinBurnTxID)
		return nil
	})
	return exists
}

func DbDeleteBitcoinBurnTxIDWithTxn(txn *badger.Txn, snap *Snapshot, bitcoinBurnTxID *BlockHash) error {
	return DBDeleteWithTxn(txn, snap, _keyForBitcoinBurnTxID(bitcoinBurnTxID))
}

func DbGetAllBitcoinBurnTxIDs(handle *badger.DB) (_bitcoinBurnTxIDs []*BlockHash) {
	keysFound, _ := _enumerateKeysForPrefix(handle, Prefixes.PrefixBitcoinBurnTxIDs)
	bitcoinBurnTxIDs := []*BlockHash{}
	for _, key := range keysFound {
		bbtxid := &BlockHash{}
		copy(bbtxid[:], key[1:])
		bitcoinBurnTxIDs = append(bitcoinBurnTxIDs, bbtxid)
	}

	return bitcoinBurnTxIDs
}

func _getBlockHashForPrefixWithTxn(txn *badger.Txn, snap *Snapshot, prefix []byte) *BlockHash {
	blockHash, err := DBGetWithTxn(txn, snap, prefix)
	if err != nil {
		return nil
	}

	return NewBlockHash(blockHash)
}

func _getBlockHashForPrefix(handle *badger.DB, snap *Snapshot, prefix []byte) *BlockHash {
	var ret *BlockHash
	err := handle.View(func(txn *badger.Txn) error {
		ret = _getBlockHashForPrefixWithTxn(txn, snap, prefix)
		return nil
	})
	if err != nil {
		return nil
	}
	return ret
}

// GetBadgerDbPath returns the path where we store the badgerdb data.
func GetBadgerDbPath(dataDir string) string {
	return filepath.Join(dataDir, BadgerDbFolder)
}

func _EncodeUint32(num uint32) []byte {
	numBytes := make([]byte, 4)
	binary.BigEndian.PutUint32(numBytes, num)
	return numBytes
}

func DecodeUint32(num []byte) uint32 {
	return binary.BigEndian.Uint32(num)
}

func EncodeUint64(num uint64) []byte {
	numBytes := make([]byte, 8)
	binary.BigEndian.PutUint64(numBytes, num)
	return numBytes
}

func DecodeUint64(scoreBytes []byte) uint64 {
	return binary.BigEndian.Uint64(scoreBytes)
}

func DbPutNanosPurchasedWithTxn(txn *badger.Txn, snap *Snapshot, nanosPurchased uint64) error {
	return DBSetWithTxn(txn, snap, Prefixes.PrefixNanosPurchased, EncodeUint64(nanosPurchased))
}

func DbPutNanosPurchased(handle *badger.DB, snap *Snapshot, nanosPurchased uint64) error {
	return handle.Update(func(txn *badger.Txn) error {
		return DbPutNanosPurchasedWithTxn(txn, snap, nanosPurchased)
	})
}

func DbGetNanosPurchasedWithTxn(txn *badger.Txn, snap *Snapshot) uint64 {
	nanosPurchasedBytes, err := DBGetWithTxn(txn, snap, Prefixes.PrefixNanosPurchased)
	if err != nil {
		return 0
	}

	return DecodeUint64(nanosPurchasedBytes)
}

func DbGetNanosPurchased(handle *badger.DB, snap *Snapshot) uint64 {
	var nanosPurchased uint64
	handle.View(func(txn *badger.Txn) error {
		nanosPurchased = DbGetNanosPurchasedWithTxn(txn, snap)
		return nil
	})

	return nanosPurchased
}

func DbPutGlobalParamsEntry(handle *badger.DB, snap *Snapshot,
	globalParamsEntry GlobalParamsEntry) error {

	return handle.Update(func(txn *badger.Txn) error {
		return DbPutGlobalParamsEntryWithTxn(txn, snap, globalParamsEntry)
	})
}

func DbPutGlobalParamsEntryWithTxn(txn *badger.Txn, snap *Snapshot,
	globalParamsEntry GlobalParamsEntry) error {

	err := DBSetWithTxn(txn, snap, Prefixes.PrefixGlobalParams, globalParamsEntry.Encode())
	if err != nil {
		return errors.Wrapf(err, "DbPutGlobalParamsEntryWithTxn: Problem adding global params entry to db: ")
	}
	return nil
}

func DbGetGlobalParamsEntryWithTxn(txn *badger.Txn, snap *Snapshot) *GlobalParamsEntry {
	globalParamsEntryBytes, err := DBGetWithTxn(txn, snap, Prefixes.PrefixGlobalParams)
	if err != nil {
		return &InitialGlobalParamsEntry
	}
	globalParamsEntryObj := &GlobalParamsEntry{}
	globalParamsEntryObj.Decode(globalParamsEntryBytes)

	return globalParamsEntryObj
}

func DbGetGlobalParamsEntry(handle *badger.DB, snap *Snapshot) *GlobalParamsEntry {
	var globalParamsEntry *GlobalParamsEntry
	handle.View(func(txn *badger.Txn) error {
		globalParamsEntry = DbGetGlobalParamsEntryWithTxn(txn, snap)
		return nil
	})
	return globalParamsEntry
}

func DbPutUSDCentsPerBitcoinExchangeRateWithTxn(txn *badger.Txn, snap *Snapshot,
	usdCentsPerBitcoinExchangeRate uint64) error {

	return DBSetWithTxn(txn, snap, Prefixes.PrefixUSDCentsPerBitcoinExchangeRate,
		EncodeUint64(usdCentsPerBitcoinExchangeRate))
}

func DbGetUSDCentsPerBitcoinExchangeRateWithTxn(txn *badger.Txn, snap *Snapshot) uint64 {
	usdCentsPerBitcoinExchangeRateBytes, err := DBGetWithTxn(txn, snap, Prefixes.PrefixUSDCentsPerBitcoinExchangeRate)
	if err != nil {
		return InitialUSDCentsPerBitcoinExchangeRate
	}

	return DecodeUint64(usdCentsPerBitcoinExchangeRateBytes)
}

func DbGetUSDCentsPerBitcoinExchangeRate(handle *badger.DB, snap *Snapshot) uint64 {
	var usdCentsPerBitcoinExchangeRate uint64
	handle.View(func(txn *badger.Txn) error {
		usdCentsPerBitcoinExchangeRate = DbGetUSDCentsPerBitcoinExchangeRateWithTxn(txn, snap)
		return nil
	})

	return usdCentsPerBitcoinExchangeRate
}

func GetUtxoNumEntriesWithTxn(txn *badger.Txn, snap *Snapshot) uint64 {
	indexBytes, err := DBGetWithTxn(txn, snap, Prefixes.PrefixUtxoNumEntries)
	if err != nil {
		return 0
	}

	return DecodeUint64(indexBytes)
}

func GetUtxoNumEntries(handle *badger.DB, snap *Snapshot) uint64 {
	var numEntries uint64
	handle.View(func(txn *badger.Txn) error {
		numEntries = GetUtxoNumEntriesWithTxn(txn, snap)
		return nil
	})

	return numEntries
}

func _SerializeUtxoKey(utxoKey *UtxoKey) []byte {
	indexBytes := make([]byte, 4)
	binary.BigEndian.PutUint32(indexBytes, utxoKey.Index)
	return append(utxoKey.TxID[:], indexBytes...)

}

func _DbKeyForUtxoKey(utxoKey *UtxoKey) []byte {
	return append(append([]byte{}, Prefixes.PrefixUtxoKeyToUtxoEntry...), _SerializeUtxoKey(utxoKey)...)
}

// Implements the reverse of _DbKeyForUtxoKey. This doesn't error-check
// and caller should make sure they're passing a properly-sized key to
// this function.
func _UtxoKeyFromDbKey(utxoDbKey []byte) *UtxoKey {
	// Read in the TxID, which is at the beginning.
	txIDBytes := utxoDbKey[:HashSizeBytes]
	txID := BlockHash{}
	copy(txID[:], txIDBytes)
	// Read in the index, which is encoded as a bigint at the end.
	indexBytes := utxoDbKey[HashSizeBytes:]
	indexValue := binary.BigEndian.Uint32(indexBytes)
	return &UtxoKey{
		Index: indexValue,
		TxID:  txID,
	}
}

func PutUtxoNumEntriesWithTxn(txn *badger.Txn, snap *Snapshot, newNumEntries uint64) error {
	return DBSetWithTxn(txn, snap, Prefixes.PrefixUtxoNumEntries, EncodeUint64(newNumEntries))
}

func PutUtxoEntryForUtxoKeyWithTxn(txn *badger.Txn, snap *Snapshot,
	utxoKey *UtxoKey, utxoEntry *UtxoEntry) error {

	return DBSetWithTxn(txn, snap, _DbKeyForUtxoKey(utxoKey), utxoEntry.Encode())
}

func DbGetUtxoEntryForUtxoKeyWithTxn(txn *badger.Txn, snap *Snapshot, utxoKey *UtxoKey) *UtxoEntry {
	utxoDbKey := _DbKeyForUtxoKey(utxoKey)
	utxoEntryBytes, err := DBGetWithTxn(txn, snap, utxoDbKey)
	if err != nil {
		return nil
	}

	utxoEntry := &UtxoEntry{}
	utxoEntry.Decode(utxoEntryBytes)
	return utxoEntry
}

func DbGetUtxoEntryForUtxoKey(handle *badger.DB, snap *Snapshot, utxoKey *UtxoKey) *UtxoEntry {
	var ret *UtxoEntry
	handle.View(func(txn *badger.Txn) error {
		ret = DbGetUtxoEntryForUtxoKeyWithTxn(txn, snap, utxoKey)
		return nil
	})

	return ret
}

func DeleteUtxoEntryForKeyWithTxn(txn *badger.Txn, snap *Snapshot, utxoKey *UtxoKey) error {
	return DBDeleteWithTxn(txn, snap, _DbKeyForUtxoKey(utxoKey))
}

func DeletePubKeyUtxoKeyMappingWithTxn(txn *badger.Txn, snap *Snapshot,
	publicKey []byte, utxoKey *UtxoKey) error {
	if len(publicKey) != btcec.PubKeyBytesLenCompressed {
		return fmt.Errorf("DeletePubKeyUtxoKeyMappingWithTxn: Public key has improper length %d != %d", len(publicKey), btcec.PubKeyBytesLenCompressed)
	}

	keyToDelete := append(append([]byte{}, Prefixes.PrefixPubKeyUtxoKey...), publicKey...)
	keyToDelete = append(keyToDelete, _SerializeUtxoKey(utxoKey)...)

	return DBDeleteWithTxn(txn, snap, keyToDelete)
}

func DbBufForUtxoKey(utxoKey *UtxoKey) []byte {
	utxoKeyBuf := bytes.NewBuffer([]byte{})
	gob.NewEncoder(utxoKeyBuf).Encode(utxoKey)
	return utxoKeyBuf.Bytes()
}

func PutPubKeyUtxoKeyWithTxn(txn *badger.Txn, snap *Snapshot, publicKey []byte, utxoKey *UtxoKey) error {
	if len(publicKey) != btcec.PubKeyBytesLenCompressed {
		return fmt.Errorf("PutPubKeyUtxoKeyWithTxn: Public key has improper length %d != %d", len(publicKey), btcec.PubKeyBytesLenCompressed)
	}

	keyToAdd := append(append([]byte{}, Prefixes.PrefixPubKeyUtxoKey...), publicKey...)
	keyToAdd = append(keyToAdd, _SerializeUtxoKey(utxoKey)...)

	return DBSetWithTxn(txn, snap, keyToAdd, []byte{})
}

// DbGetUtxosForPubKey finds the UtxoEntry's corresponding to the public
// key passed in. It also attaches the UtxoKeys to the UtxoEntry's it
// returns for easy access.
func DbGetUtxosForPubKey(publicKey []byte, handle *badger.DB, snap *Snapshot) ([]*UtxoEntry, error) {
	// Verify the length of the public key.
	if len(publicKey) != btcec.PubKeyBytesLenCompressed {
		return nil, fmt.Errorf("DbGetUtxosForPubKey: Public key has improper "+
			"length %d != %d", len(publicKey), btcec.PubKeyBytesLenCompressed)
	}
	// Look up the utxo keys for this public key.
	utxoEntriesFound := []*UtxoEntry{}
	err := handle.View(func(txn *badger.Txn) error {
		// Start by looping through to find all the UtxoKeys.
		utxoKeysFound := []*UtxoKey{}
		opts := badger.DefaultIteratorOptions
		nodeIterator := txn.NewIterator(opts)
		defer nodeIterator.Close()
		prefix := append(append([]byte{}, Prefixes.PrefixPubKeyUtxoKey...), publicKey...)
		for nodeIterator.Seek(prefix); nodeIterator.ValidForPrefix(prefix); nodeIterator.Next() {
			// Strip the prefix off the key. What's left should be the UtxoKey.
			pkUtxoKey := nodeIterator.Item().Key()
			utxoKeyBytes := pkUtxoKey[len(prefix):]
			// The size of the utxo key bytes should be equal to the size of a
			// standard hash (the txid) plus the size of a uint32.
			if len(utxoKeyBytes) != HashSizeBytes+4 {
				return fmt.Errorf("Problem reading <pk, utxoKey> mapping; key size %d "+
					"is not equal to (prefix_byte=%d + len(publicKey)=%d + len(utxoKey)=%d)=%d. "+
					"Key found: %#v", len(pkUtxoKey), len(Prefixes.PrefixPubKeyUtxoKey), len(publicKey), HashSizeBytes+4, len(prefix)+HashSizeBytes+4, pkUtxoKey)
			}
			// Try and convert the utxo key bytes into a utxo key.
			utxoKey := _UtxoKeyFromDbKey(utxoKeyBytes)
			if utxoKey == nil {
				return fmt.Errorf("Problem reading <pk, utxoKey> mapping; parsing UtxoKey bytes %#v returned nil", utxoKeyBytes)
			}

			// Now that we have the utxoKey, enqueue it.
			utxoKeysFound = append(utxoKeysFound, utxoKey)
		}

		// Once all the UtxoKeys are found, fetch all the UtxoEntries.
		for ii := range utxoKeysFound {
			foundUtxoKey := utxoKeysFound[ii]
			utxoEntry := DbGetUtxoEntryForUtxoKeyWithTxn(txn, snap, foundUtxoKey)
			if utxoEntry == nil {
				return fmt.Errorf("UtxoEntry for UtxoKey %v was not found", foundUtxoKey)
			}

			// Set a back-reference to the utxo key.
			utxoEntry.UtxoKey = foundUtxoKey

			utxoEntriesFound = append(utxoEntriesFound, utxoEntry)
		}

		return nil
	})
	if err != nil {
		return nil, errors.Wrapf(err, "DbGetUtxosForPubKey: ")
	}

	// If there are no errors, return everything we found.
	return utxoEntriesFound, nil
}

func DeleteUnmodifiedMappingsForUtxoWithTxn(txn *badger.Txn, snap *Snapshot, utxoKey *UtxoKey) error {
	// Get the entry for the utxoKey from the db.
	utxoEntry := DbGetUtxoEntryForUtxoKeyWithTxn(txn, snap, utxoKey)
	if utxoEntry == nil {
		// If an entry doesn't exist for this key then there is nothing in the
		// db to delete.
		return nil
	}

	// If the entry exists, delete the <UtxoKey -> UtxoEntry> mapping from the db.
	// It is assumed that the entry corresponding to a key has not been modified
	// and so is OK to delete
	if err := DeleteUtxoEntryForKeyWithTxn(txn, snap, utxoKey); err != nil {
		return err
	}

	// Delete the <pubkey, utxoKey> -> <> mapping.
	if err := DeletePubKeyUtxoKeyMappingWithTxn(txn, snap, utxoEntry.PublicKey, utxoKey); err != nil {
		return err
	}

	return nil
}

func PutMappingsForUtxoWithTxn(txn *badger.Txn, snap *Snapshot, utxoKey *UtxoKey, utxoEntry *UtxoEntry) error {
	// Put the <utxoKey -> utxoEntry> mapping.
	if err := PutUtxoEntryForUtxoKeyWithTxn(txn, snap, utxoKey, utxoEntry); err != nil {
		return nil
	}

	// Put the <pubkey, utxoKey> -> <> mapping.
	if err := PutPubKeyUtxoKeyWithTxn(txn, snap, utxoEntry.PublicKey, utxoKey); err != nil {
		return err
	}

	return nil
}

func _DecodeUtxoOperations(data []byte) ([][]*UtxoOperation, error) {
	ret := [][]*UtxoOperation{}
	// TODO: Custom encoder here?
	if err := gob.NewDecoder(bytes.NewReader(data)).Decode(&ret); err != nil {
		return nil, err
	}
	return ret, nil
}

func _EncodeUtxoOperations(utxoOp [][]*UtxoOperation) []byte {
	opBuf := bytes.NewBuffer([]byte{})
	// TODO: Custom encoder here?
	gob.NewEncoder(opBuf).Encode(utxoOp)
	return opBuf.Bytes()
}

func _DbKeyForUtxoOps(blockHash *BlockHash) []byte {
	return append(append([]byte{}, Prefixes.PrefixBlockHashToUtxoOperations...), blockHash[:]...)
}

func GetUtxoOperationsForBlockWithTxn(txn *badger.Txn, snap *Snapshot, blockHash *BlockHash) ([][]*UtxoOperation, error) {
	utxoOpsBytes, err := DBGetWithTxn(txn, snap, _DbKeyForUtxoOps(blockHash))
	if err != nil {
		return nil, err
	}

	var retOps [][]*UtxoOperation
	retOps, err = _DecodeUtxoOperations(utxoOpsBytes)
	if err != nil {
		return nil, err
	}

	return retOps, err
}

func GetUtxoOperationsForBlock(handle *badger.DB, snap *Snapshot, blockHash *BlockHash) ([][]*UtxoOperation, error) {
	var ops [][]*UtxoOperation
	err := handle.View(func(txn *badger.Txn) error {
		var err error
		ops, err = GetUtxoOperationsForBlockWithTxn(txn, snap, blockHash)
		return err
	})

	return ops, err
}

func PutUtxoOperationsForBlockWithTxn(txn *badger.Txn, snap *Snapshot,
	blockHash *BlockHash, utxoOpsForBlock [][]*UtxoOperation) error {

	return DBSetWithTxn(txn, snap, _DbKeyForUtxoOps(blockHash), _EncodeUtxoOperations(utxoOpsForBlock))
}

func DeleteUtxoOperationsForBlockWithTxn(txn *badger.Txn, snap *Snapshot, blockHash *BlockHash) error {
	return DBDeleteWithTxn(txn, snap, _DbKeyForUtxoOps(blockHash))
}

func SerializeBlockNode(blockNode *BlockNode) ([]byte, error) {
	data := []byte{}

	// Hash
	if blockNode.Hash == nil {
		return nil, fmt.Errorf("SerializeBlockNode: Hash cannot be nil")
	}
	data = append(data, blockNode.Hash[:]...)

	// Height
	data = append(data, UintToBuf(uint64(blockNode.Height))...)

	// DifficultyTarget
	if blockNode.DifficultyTarget == nil {
		return nil, fmt.Errorf("SerializeBlockNode: DifficultyTarget cannot be nil")
	}
	data = append(data, blockNode.DifficultyTarget[:]...)

	// CumWork
	data = append(data, BigintToHash(blockNode.CumWork)[:]...)

	// Header
	serializedHeader, err := blockNode.Header.ToBytes(false)
	if err != nil {
		return nil, errors.Wrapf(err, "SerializeBlockNode: Problem serializing header")
	}
	data = append(data, IntToBuf(int64(len(serializedHeader)))...)
	data = append(data, serializedHeader...)

	// Status
	// It's assumed this field is one byte long.
	data = append(data, UintToBuf(uint64(blockNode.Status))...)

	return data, nil
}

func DeserializeBlockNode(data []byte) (*BlockNode, error) {
	blockNode := NewBlockNode(
		nil,          // Parent
		&BlockHash{}, // Hash
		0,            // Height
		&BlockHash{}, // DifficultyTarget
		nil,          // CumWork
		nil,          // Header
		StatusNone,   // Status

	)

	rr := bytes.NewReader(data)

	// Hash
	_, err := io.ReadFull(rr, blockNode.Hash[:])
	if err != nil {
		return nil, errors.Wrapf(err, "DeserializeBlockNode: Problem decoding Hash")
	}

	// Height
	height, err := ReadUvarint(rr)
	if err != nil {
		return nil, errors.Wrapf(err, "DeserializeBlockNode: Problem decoding Height")
	}
	blockNode.Height = uint32(height)

	// DifficultyTarget
	_, err = io.ReadFull(rr, blockNode.DifficultyTarget[:])
	if err != nil {
		return nil, errors.Wrapf(err, "DeserializeBlockNode: Problem decoding DifficultyTarget")
	}

	// CumWork
	tmp := BlockHash{}
	_, err = io.ReadFull(rr, tmp[:])
	if err != nil {
		return nil, errors.Wrapf(err, "DeserializeBlockNode: Problem decoding CumWork")
	}
	blockNode.CumWork = HashToBigint(&tmp)

	// Header
	payloadLen, err := ReadVarint(rr)
	if err != nil {
		return nil, errors.Wrapf(err, "DeserializeBlockNode: Problem decoding Header length")
	}
	headerBytes := make([]byte, payloadLen)
	_, err = io.ReadFull(rr, headerBytes[:])
	if err != nil {
		return nil, errors.Wrapf(err, "DeserializeBlockNode: Problem reading Header bytes")
	}
	blockNode.Header = NewMessage(MsgTypeHeader).(*MsgDeSoHeader)
	err = blockNode.Header.FromBytes(headerBytes)
	if err != nil {
		return nil, errors.Wrapf(err, "DeserializeBlockNode: Problem parsing Header bytes")
	}

	// Status
	status, err := ReadUvarint(rr)
	if err != nil {
		return nil, errors.Wrapf(err, "DeserializeBlockNode: Problem decoding Status")
	}
	blockNode.Status = BlockStatus(uint32(status))

	return blockNode, nil
}

type ChainType uint8

const (
	ChainTypeDeSoBlock = iota
	ChainTypeBitcoinHeader
)

func _prefixForChainType(chainType ChainType) []byte {
	var prefix []byte
	switch chainType {
	case ChainTypeDeSoBlock:
		prefix = Prefixes.PrefixBestDeSoBlockHash
	case ChainTypeBitcoinHeader:
		prefix = Prefixes.PrefixBestBitcoinHeaderHash
	default:
		glog.Errorf("_prefixForChainType: Unknown ChainType %d; this should never happen", chainType)
		return nil
	}

	return prefix
}

func DbGetBestHash(handle *badger.DB, snap *Snapshot, chainType ChainType) *BlockHash {
	prefix := _prefixForChainType(chainType)
	if len(prefix) == 0 {
		glog.Errorf("DbGetBestHash: Problem getting prefix for ChainType: %d", chainType)
		return nil
	}
	return _getBlockHashForPrefix(handle, snap, prefix)
}

func PutBestHashWithTxn(txn *badger.Txn, snap *Snapshot,
	bh *BlockHash, chainType ChainType) error {

	prefix := _prefixForChainType(chainType)
	if len(prefix) == 0 {
		glog.Errorf("PutBestHashWithTxn: Problem getting prefix for ChainType: %d", chainType)
		return nil
	}
	return DBSetWithTxn(txn, snap, prefix, bh[:])
}

func PutBestHash(handle *badger.DB, snap *Snapshot, bh *BlockHash, chainType ChainType) error {
	return handle.Update(func(txn *badger.Txn) error {
		return PutBestHashWithTxn(txn, snap, bh, chainType)
	})
}

func BlockHashToBlockKey(blockHash *BlockHash) []byte {
	return append(append([]byte{}, Prefixes.PrefixBlockHashToBlock...), blockHash[:]...)
}

func PublicKeyBlockHashToBlockRewardKey(publicKey []byte, blockHash *BlockHash) []byte {
	// Make a copy to avoid multiple calls to this function re-using the same slice.
	prefixCopy := append([]byte{}, Prefixes.PrefixPublicKeyBlockHashToBlockReward...)
	key := append(prefixCopy, publicKey...)
	key = append(key, blockHash[:]...)
	return key
}

func GetBlockWithTxn(txn *badger.Txn, snap *Snapshot, blockHash *BlockHash) *MsgDeSoBlock {
	hashKey := BlockHashToBlockKey(blockHash)

	blockBytes, err := DBGetWithTxn(txn, snap, hashKey)
	if err != nil {
		return nil
	}

	blockRet := NewMessage(MsgTypeBlock).(*MsgDeSoBlock)
	if err := blockRet.FromBytes(blockBytes); err != nil {
		return nil
	}

	return blockRet
}

func GetBlock(blockHash *BlockHash, handle *badger.DB, snap *Snapshot) (*MsgDeSoBlock, error) {
	hashKey := BlockHashToBlockKey(blockHash)
	var blockRet *MsgDeSoBlock
	err := handle.View(func(txn *badger.Txn) error {
		blockBytes, err := DBGetWithTxn(txn, snap, hashKey)
		if err != nil {
			return err
		}

		ret := NewMessage(MsgTypeBlock).(*MsgDeSoBlock)
		if err := ret.FromBytes(blockBytes); err != nil {
			return err
		}
		blockRet = ret
		return nil
	})
	if err != nil {
		return nil, err
	}

	return blockRet, nil
}

func PutBlockWithTxn(txn *badger.Txn, snap *Snapshot, desoBlock *MsgDeSoBlock) error {
	var counter uint64
	if snap != nil {
		counter = snap.PrepareAncestralFlush()
		glog.Infof("ProcessBlock: Preparing snapshot flush with counter (%v)", counter)
	}

	if desoBlock.Header == nil {
		return fmt.Errorf("PutBlockWithTxn: Header was nil in block %v", desoBlock)
	}
	blockHash, err := desoBlock.Header.Hash()
	if err != nil {
		return errors.Wrapf(err, "PutBlockWithTxn: Problem hashing header: ")
	}
	blockKey := BlockHashToBlockKey(blockHash)
	data, err := desoBlock.ToBytes(false)
	if err != nil {
		return err
	}
	// First check to see if the block is already in the db.
	if _, err := DBGetWithTxn(txn, snap, blockKey); err == nil {
		// err == nil means the block already exists in the db so
		// no need to store it.
		return nil
	}
	// If the block is not in the db then set it.
	if err := DBSetWithTxn(txn, snap, blockKey, data); err != nil {
		return err
	}

	// Index the block reward. Used for deducting immature block rewards from user balances.
	if len(desoBlock.Txns) == 0 {
		return fmt.Errorf("PutBlockWithTxn: Got block without any txns %v", desoBlock)
	}
	blockRewardTxn := desoBlock.Txns[0]
	if blockRewardTxn.TxnMeta.GetTxnType() != TxnTypeBlockReward {
		return fmt.Errorf("PutBlockWithTxn: Got block without block reward as first txn %v", desoBlock)
	}
	// It's possible the block reward is split across multiple public keys.
	pubKeyToBlockRewardMap := make(map[PkMapKey]uint64)
	for _, bro := range desoBlock.Txns[0].TxOutputs {
		pkMapKey := MakePkMapKey(bro.PublicKey)
		if _, hasKey := pubKeyToBlockRewardMap[pkMapKey]; !hasKey {
			pubKeyToBlockRewardMap[pkMapKey] = bro.AmountNanos
		} else {
			pubKeyToBlockRewardMap[pkMapKey] += bro.AmountNanos
		}
	}
	for pkMapKeyIter, blockReward := range pubKeyToBlockRewardMap {
		pkMapKey := pkMapKeyIter

		blockRewardKey := PublicKeyBlockHashToBlockRewardKey(pkMapKey[:], blockHash)
		if err := DBSetWithTxn(txn, snap, blockRewardKey, EncodeUint64(blockReward)); err != nil {
			return err
		}
	}

	if snap != nil {
		glog.Infof("ProcessBlock: Snapshot flushing with counter (%v)", counter)
		snap.FlushAncestralRecords(counter)
	}

	return nil
}

func PutBlock(handle *badger.DB, snap *Snapshot, desoBlock *MsgDeSoBlock) error {
	err := handle.Update(func(txn *badger.Txn) error {
		return PutBlockWithTxn(txn, snap, desoBlock)
	})
	if err != nil {
		return err
	}

	return nil
}

func DbGetBlockRewardForPublicKeyBlockHashWithTxn(txn *badger.Txn, snap *Snapshot, publicKey []byte, blockHash *BlockHash,
) (_balance uint64, _err error) {
	key := PublicKeyBlockHashToBlockRewardKey(publicKey, blockHash)
	desoBalanceBytes, err := DBGetWithTxn(txn, snap, key)
	if err != nil {
		return uint64(0), nil
	}
	return DecodeUint64(desoBalanceBytes), nil
}

func DbGetBlockRewardForPublicKeyBlockHash(db *badger.DB, snap *Snapshot, publicKey []byte, blockHash *BlockHash,
) (_balance uint64, _err error) {
	ret := uint64(0)
	dbErr := db.View(func(txn *badger.Txn) error {
		var err error
		ret, err = DbGetBlockRewardForPublicKeyBlockHashWithTxn(txn, snap, publicKey, blockHash)
		if err != nil {
			return errors.Wrap(err, "DbGetBlockRewardForPublicKeyBlockHash: ")
		}
		return nil
	})
	if dbErr != nil {
		return uint64(0), dbErr
	}
	return ret, nil
}

func _heightHashToNodeIndexPrefix(bitcoinNodes bool) []byte {
	prefix := append([]byte{}, Prefixes.PrefixHeightHashToNodeInfo...)
	if bitcoinNodes {
		prefix = append([]byte{}, Prefixes.PrefixBitcoinHeightHashToNodeInfo...)
	}

	return prefix
}

func _heightHashToNodeIndexKey(height uint32, hash *BlockHash, bitcoinNodes bool) []byte {
	prefix := _heightHashToNodeIndexPrefix(bitcoinNodes)

	heightBytes := make([]byte, 4)
	binary.BigEndian.PutUint32(heightBytes[:], height)
	key := append(prefix, heightBytes[:]...)
	key = append(key, hash[:]...)

	return key
}

func GetHeightHashToNodeInfoWithTxn(txn *badger.Txn, snap *Snapshot,
	height uint32, hash *BlockHash, bitcoinNodes bool) *BlockNode {

	key := _heightHashToNodeIndexKey(height, hash, bitcoinNodes)
	nodeBytes, err := DBGetWithTxn(txn, snap, key)
	if err != nil {
		return nil
	}

	var blockNode *BlockNode
	blockNode, err = DeserializeBlockNode(nodeBytes)
	if err != nil {
		return nil
	}
	return blockNode
}

func GetHeightHashToNodeInfo(handle *badger.DB, snap *Snapshot,
	height uint32, hash *BlockHash, bitcoinNodes bool) *BlockNode {

	var blockNode *BlockNode
	handle.View(func(txn *badger.Txn) error {
		blockNode = GetHeightHashToNodeInfoWithTxn(txn, snap, height, hash, bitcoinNodes)
		return nil
	})
	return blockNode
}

func PutHeightHashToNodeInfoWithTxn(txn *badger.Txn, snap *Snapshot,
	node *BlockNode, bitcoinNodes bool) error {

	key := _heightHashToNodeIndexKey(node.Height, node.Hash, bitcoinNodes)
	serializedNode, err := SerializeBlockNode(node)
	if err != nil {
		return errors.Wrapf(err, "PutHeightHashToNodeInfoWithTxn: Problem serializing node")
	}

	if err := DBSetWithTxn(txn, snap, key, serializedNode); err != nil {
		return err
	}
	return nil
}

func PutHeightHashToNodeInfo(handle *badger.DB, snap *Snapshot, node *BlockNode, bitcoinNodes bool) error {
	err := handle.Update(func(txn *badger.Txn) error {
		return PutHeightHashToNodeInfoWithTxn(txn, snap, node, bitcoinNodes)
	})

	if err != nil {
		return err
	}

	return nil
}

func DbDeleteHeightHashToNodeInfoWithTxn(txn *badger.Txn, snap *Snapshot,
	node *BlockNode, bitcoinNodes bool) error {

	return DBDeleteWithTxn(txn, snap, _heightHashToNodeIndexKey(node.Height, node.Hash, bitcoinNodes))
}

func DbBulkDeleteHeightHashToNodeInfo(handle *badger.DB, snap *Snapshot,
	nodes []*BlockNode, bitcoinNodes bool) error {

	err := handle.Update(func(txn *badger.Txn) error {
		for _, nn := range nodes {
			if err := DbDeleteHeightHashToNodeInfoWithTxn(txn, snap, nn, bitcoinNodes); err != nil {
				return err
			}
		}
		return nil
	})

	if err != nil {
		return err
	}

	return nil
}

// InitDbWithGenesisBlock initializes the database to contain only the genesis
// block.
func InitDbWithDeSoGenesisBlock(params *DeSoParams, handle *badger.DB,
	eventManager *EventManager, snap *Snapshot) error {
	// Construct a node for the genesis block. Its height is zero and it has
	// no parents. Its difficulty should be set to the initial
	// difficulty specified in the parameters and it should be assumed to be
	// valid and stored by the end of this function.
	genesisBlock := params.GenesisBlock
	diffTarget := MustDecodeHexBlockHash(params.MinDifficultyTargetHex)
	blockHash := MustDecodeHexBlockHash(params.GenesisBlockHashHex)
	genesisNode := NewBlockNode(
		nil, // Parent
		blockHash,
		0, // Height
		diffTarget,
		BytesToBigint(ExpectedWorkForBlockHash(diffTarget)[:]),                            // CumWork
		genesisBlock.Header,                                                               // Header
		StatusHeaderValidated|StatusBlockProcessed|StatusBlockStored|StatusBlockValidated, // Status
	)

	// Set the fields in the db to reflect the current state of our chain.
	//
	// Set the best hash to the genesis block in the db since its the only node
	// we're currently aware of. Set it for both the header chain and the block
	// chain.
	if err := PutBestHash(handle, snap, blockHash, ChainTypeDeSoBlock); err != nil {
		return errors.Wrapf(err, "InitDbWithGenesisBlock: Problem putting genesis block hash into db for block chain")
	}
	// Add the genesis block to the (hash -> block) index.
	if err := PutBlock(handle, snap, genesisBlock); err != nil {
		return errors.Wrapf(err, "InitDbWithGenesisBlock: Problem putting genesis block into db")
	}
	// Add the genesis block to the (height, hash -> node info) index in the db.
	if err := PutHeightHashToNodeInfo(handle, snap, genesisNode, false /*bitcoinNodes*/); err != nil {
		return errors.Wrapf(err, "InitDbWithGenesisBlock: Problem putting (height, hash -> node) in db")
	}
	if err := DbPutNanosPurchased(handle, snap, params.DeSoNanosPurchasedAtGenesis); err != nil {
		return errors.Wrapf(err, "InitDbWithGenesisBlock: Problem putting genesis block hash into db for block chain")
	}
	if err := DbPutGlobalParamsEntry(handle, snap, InitialGlobalParamsEntry); err != nil {
		return errors.Wrapf(err, "InitDbWithGenesisBlock: Problem putting GlobalParamsEntry into db for block chain")
	}

	// We apply seed transactions here. This step is useful for setting
	// up the blockchain with a particular set of transactions, e.g. when
	// hard forking the chain.
	//
	// TODO: Right now there's an issue where if we hit an error during this
	// step of the initialization, the next time we run the program it will
	// think things are initialized because we set the best block hash at the
	// top. We should fix this at some point so that an error in this step
	// wipes out the best hash.
	utxoView, err := NewUtxoView(handle, params, nil, snap)
	if err != nil {
		return fmt.Errorf(
			"InitDbWithDeSoGenesisBlock: Error initializing UtxoView")
	}

	// Add the seed balances to the view.
	for index, txOutput := range params.SeedBalances {
		outputKey := UtxoKey{
			TxID:  BlockHash{},
			Index: uint32(index),
		}
		utxoEntry := UtxoEntry{
			AmountNanos: txOutput.AmountNanos,
			PublicKey:   txOutput.PublicKey,
			BlockHeight: 0,
			// Just make this a normal transaction so that we don't have to wait for
			// the block reward maturity.
			UtxoType: UtxoTypeOutput,
			UtxoKey:  &outputKey,
		}

		_, err := utxoView._addUtxo(&utxoEntry)
		if err != nil {
			return fmt.Errorf("InitDbWithDeSoGenesisBlock: Error adding "+
				"seed balance at index %v ; output: %v: %v", index, txOutput, err)
		}
	}

	// Add the seed txns to the view
	utxoOpsForBlock := [][]*UtxoOperation{}
	for txnIndex, txnHex := range params.SeedTxns {
		txnBytes, err := hex.DecodeString(txnHex)
		if err != nil {
			return fmt.Errorf(
				"InitDbWithDeSoGenesisBlock: Error decoding seed "+
					"txn HEX: %v, txn index: %v, txn hex: %v",
				err, txnIndex, txnHex)
		}
		txn := &MsgDeSoTxn{}
		if err := txn.FromBytes(txnBytes); err != nil {
			return fmt.Errorf(
				"InitDbWithDeSoGenesisBlock: Error decoding seed "+
					"txn BYTES: %v, txn index: %v, txn hex: %v",
				err, txnIndex, txnHex)
		}
		// Important: ignoreUtxos makes it so that the inputs/outputs aren't
		// processed, which is important.
		// Set txnSizeBytes to 0 here as the minimum network fee is 0 at genesis block, so there is no need to serialize
		// these transactions to check if they meet the minimum network fee requirement.
		var utxoOpsForTxn []*UtxoOperation
		utxoOpsForTxn, _, _, _, err = utxoView.ConnectTransaction(
			txn, txn.Hash(), 0, 0 /*blockHeight*/, false /*verifySignatures*/, true /*ignoreUtxos*/)
		if err != nil {
			return fmt.Errorf(
				"InitDbWithDeSoGenesisBlock: Error connecting transaction: %v, "+
					"txn index: %v, txn hex: %v",
				err, txnIndex, txnHex)
		}
		utxoOpsForBlock = append(utxoOpsForBlock, utxoOpsForTxn)
	}

	// If we have an event manager, initialize the genesis block with the current
	// state of the view.
	if eventManager != nil {
		eventManager.blockConnected(&BlockEvent{
			Block:    genesisBlock,
			UtxoView: utxoView,
			UtxoOps:  utxoOpsForBlock,
		})
	}

	// Flush all the data in the view.
	err = utxoView.FlushToDb()
	if err != nil {
		return fmt.Errorf(
			"InitDbWithDeSoGenesisBlock: Error flushing seed txns to DB: %v", err)
	}

	return nil
}

func GetBlockIndex(handle *badger.DB, bitcoinNodes bool) (map[BlockHash]*BlockNode, error) {
	blockIndex := make(map[BlockHash]*BlockNode)

	prefix := _heightHashToNodeIndexPrefix(bitcoinNodes)

	err := handle.View(func(txn *badger.Txn) error {
		opts := badger.DefaultIteratorOptions
		nodeIterator := txn.NewIterator(opts)
		defer nodeIterator.Close()
		for nodeIterator.Seek(prefix); nodeIterator.ValidForPrefix(prefix); nodeIterator.Next() {
			var blockNode *BlockNode

			// Don't bother checking the key. We assume that the key lines up
			// with what we've stored in the value in terms of (height, block hash).
			item := nodeIterator.Item()
			err := item.Value(func(blockNodeBytes []byte) error {
				// Deserialize the block node.
				var err error
				// TODO: There is room for optimization here by pre-allocating a
				// contiguous list of block nodes and then populating that list
				// rather than having each blockNode be a stand-alone allocation.
				blockNode, err = DeserializeBlockNode(blockNodeBytes)
				if err != nil {
					return err
				}
				return nil
			})
			if err != nil {
				return err
			}

			// If we got here it means we read a blockNode successfully. Store it
			// into our node index.
			blockIndex[*blockNode.Hash] = blockNode

			// Find the parent of this block, which should already have been read
			// in and connect it. Skip the genesis block, which has height 0. Also
			// skip the block if its PrevBlockHash is empty, which will be true for
			// the BitcoinStartBlockNode.
			//
			// TODO: There is room for optimization here by keeping a reference to
			// the last node we've iterated over and checking if that node is the
			// parent. Doing this would avoid an expensive hashmap check to get
			// the parent by its block hash.
			if blockNode.Height == 0 || (*blockNode.Header.PrevBlockHash == BlockHash{}) {
				continue
			}
			if parent, ok := blockIndex[*blockNode.Header.PrevBlockHash]; ok {
				// We found the parent node so connect it.
				blockNode.Parent = parent
			} else {
				// In this case we didn't find the parent so error. There shouldn't
				// be any unconnectedTxns in our block index.
				return fmt.Errorf("GetBlockIndex: Could not find parent for blockNode: %+v", blockNode)
			}
		}
		return nil
	})
	if err != nil {
		return nil, errors.Wrapf(err, "GetBlockIndex: Problem reading block index from db")
	}

	return blockIndex, nil
}

func GetBestChain(tipNode *BlockNode, blockIndex map[BlockHash]*BlockNode) ([]*BlockNode, error) {
	reversedBestChain := []*BlockNode{}
	for tipNode != nil {
		if (tipNode.Status&StatusBlockValidated) == 0 &&
			(tipNode.Status&StatusBitcoinHeaderValidated) == 0 {

			return nil, fmt.Errorf("GetBestChain: Invalid node found in main chain: %+v", tipNode)
		}

		reversedBestChain = append(reversedBestChain, tipNode)
		tipNode = tipNode.Parent
	}

	bestChain := make([]*BlockNode, len(reversedBestChain))
	for ii := 0; ii < len(reversedBestChain); ii++ {
		bestChain[ii] = reversedBestChain[len(reversedBestChain)-1-ii]
	}

	return bestChain, nil
}

// RandomBytes returns a []byte with random values.
func RandomBytes(numBytes int32) []byte {
	randomBytes := make([]byte, numBytes)
	_, err := rand.Read(randomBytes)
	if err != nil {
		glog.Errorf("Problem reading random bytes: %v", err)
	}
	return randomBytes
}

// RandomBytesHex returns a hex string representing numBytes of
// entropy.
func RandomBytesHex(numBytes int32) string {
	return hex.EncodeToString(RandomBytes(numBytes))
}

// RandInt64 returns a random 64-bit int.
func RandInt64(max int64) int64 {
	val, err := rand.Int(rand.Reader, big.NewInt(math.MaxInt64))
	if err != nil {
		glog.Errorf("Problem generating random int64: %v", err)
	}
	return val.Int64()
}

// RandInt32 returns a random 32-bit int.
func RandInt32(max int32) int32 {
	val, err := rand.Int(rand.Reader, big.NewInt(math.MaxInt32))
	if err != nil {
		glog.Errorf("Problem generating random int32: %v", err)
	}
	if val.Int64() > math.MaxInt32 {
		glog.Errorf("Generated a random number out of range: %d (max: %d)", val.Int64(), math.MaxInt32)
	}
	// This cast is OK since we initialized the number to be
	// < MaxInt32 above.
	return int32(val.Int64())
}

// PPrintJSON prints a JSON object but pretty.
func PPrintJSON(xx interface{}) {
	yy, _ := json.MarshalIndent(xx, "", "  ")
	log.Println(string(yy))
}

func BlocksPerDuration(duration time.Duration, timeBetweenBlocks time.Duration) uint32 {
	return uint32(int64(duration) / int64(timeBetweenBlocks))
}

func PkToString(pk []byte, params *DeSoParams) string {
	return Base58CheckEncode(pk, false, params)
}

func PrivToString(priv []byte, params *DeSoParams) string {
	return Base58CheckEncode(priv, true, params)
}

func PkToStringMainnet(pk []byte) string {
	return Base58CheckEncode(pk, false, &DeSoMainnetParams)
}

func PkToStringBoth(pk []byte) string {
	return PkToStringMainnet(pk) + ":" + PkToStringTestnet(pk)
}

func PkToStringTestnet(pk []byte) string {
	return Base58CheckEncode(pk, false, &DeSoTestnetParams)
}

func DbGetTxindexTip(handle *badger.DB, snap *Snapshot) *BlockHash {
	return _getBlockHashForPrefix(handle, snap, Prefixes.PrefixTransactionIndexTip)
}

func DbPutTxindexTipWithTxn(txn *badger.Txn, snap *Snapshot, tipHash *BlockHash) error {
	return DBSetWithTxn(txn, snap, Prefixes.PrefixTransactionIndexTip, tipHash[:])
}

func DbPutTxindexTip(handle *badger.DB, snap *Snapshot, tipHash *BlockHash) error {
	return handle.Update(func(txn *badger.Txn) error {
		return DbPutTxindexTipWithTxn(txn, snap, tipHash)
	})
}

func _DbTxindexPublicKeyNextIndexPrefix(publicKey []byte) []byte {
	return append(append([]byte{}, Prefixes.PrefixPublicKeyToNextIndex...), publicKey...)
}

func DbTxindexPublicKeyPrefix(publicKey []byte) []byte {
	return append(append([]byte{}, Prefixes.PrefixPublicKeyIndexToTransactionIDs...), publicKey...)
}

func DbTxindexPublicKeyIndexToTxnKey(publicKey []byte, index uint32) []byte {
	prefix := DbTxindexPublicKeyPrefix(publicKey)
	return append(prefix, _EncodeUint32(index)...)
}

func DbGetTxindexTxnsForPublicKeyWithTxn(txn *badger.Txn, publicKey []byte) []*BlockHash {
	txIDs := []*BlockHash{}
	_, valsFound, err := _enumerateKeysForPrefixWithTxn(txn, DbTxindexPublicKeyPrefix(publicKey))
	if err != nil {
		return txIDs
	}
	for _, txIDBytes := range valsFound {
		blockHash := &BlockHash{}
		copy(blockHash[:], txIDBytes[:])
		txIDs = append(txIDs, blockHash)
	}

	return txIDs
}

func DbGetTxindexTxnsForPublicKey(handle *badger.DB, publicKey []byte) []*BlockHash {
	txIDs := []*BlockHash{}
	handle.Update(func(txn *badger.Txn) error {
		txIDs = DbGetTxindexTxnsForPublicKeyWithTxn(txn, publicKey)
		return nil
	})
	return txIDs
}

func _DbGetTxindexNextIndexForPublicKeBySeekWithTxn(txn *badger.Txn, publicKey []byte) uint64 {
	dbPrefixx := DbTxindexPublicKeyPrefix(publicKey)

	opts := badger.DefaultIteratorOptions

	opts.PrefetchValues = false

	// Go in reverse order.
	opts.Reverse = true

	it := txn.NewIterator(opts)
	defer it.Close()
	// Since we iterate backwards, the prefix must be bigger than all possible
	// counts that could actually exist. We use four bytes since the index is
	// encoded as a 32-bit big-endian byte slice, which will be four bytes long.
	maxBigEndianUint32Bytes := []byte{0xFF, 0xFF, 0xFF, 0xFF}
	prefix := append([]byte{}, dbPrefixx...)
	prefix = append(prefix, maxBigEndianUint32Bytes...)
	for it.Seek(prefix); it.ValidForPrefix(dbPrefixx); it.Next() {
		countKey := it.Item().Key()

		// Strip the prefix off the key and check its length. If it contains
		// a big-endian uint32 then it should be at least four bytes.
		countKey = countKey[len(dbPrefixx):]
		if len(countKey) < len(maxBigEndianUint32Bytes) {
			glog.Errorf("DbGetTxindexNextIndexForPublicKey: Invalid public key "+
				"index key length %d should be at least %d",
				len(countKey), len(maxBigEndianUint32Bytes))
			return 0
		}

		countVal := DecodeUint32(countKey[:len(maxBigEndianUint32Bytes)])
		return uint64(countVal + 1)
	}
	// If we get here it means we didn't find anything in the db so return zero.
	return 0
}

func DbGetTxindexNextIndexForPublicKey(handle *badger.DB, snap *Snapshot, publicKey []byte) *uint64 {
	var nextIndex *uint64
	handle.View(func(txn *badger.Txn) error {
		nextIndex = _DbGetTxindexNextIndexForPublicKeyWithTxn(txn, snap, publicKey)
		return nil
	})
	return nextIndex
}

func _DbGetTxindexNextIndexForPublicKeyWithTxn(txn *badger.Txn, snap *Snapshot, publicKey []byte) *uint64 {
	key := _DbTxindexPublicKeyNextIndexPrefix(publicKey)
	valBytes, err := DBGetWithTxn(txn, snap, key)
	if err != nil {
		// If we haven't seen this public key yet, we won't have a next index for this key yet, so return 0.
		if errors.Is(err, badger.ErrKeyNotFound) {
			nextIndexVal := _DbGetTxindexNextIndexForPublicKeBySeekWithTxn(txn, publicKey)
			return &nextIndexVal
		} else {
			return nil
		}
	}
	nextIndexVal, bytesRead := Uvarint(valBytes)
	if bytesRead <= 0 {
		return nil
	}
	return &nextIndexVal

}

func DbPutTxindexNextIndexForPublicKeyWithTxn(txn *badger.Txn, snap *Snapshot,
	publicKey []byte, nextIndex uint64) error {

	key := _DbTxindexPublicKeyNextIndexPrefix(publicKey)
	valBuf := UintToBuf(nextIndex)

	return DBSetWithTxn(txn, snap, key, valBuf)
}

func DbDeleteTxindexNextIndexForPublicKeyWithTxn(txn *badger.Txn, snap *Snapshot, publicKey []byte) error {
	key := _DbTxindexPublicKeyNextIndexPrefix(publicKey)
	return DBDeleteWithTxn(txn, snap, key)
}

func DbPutTxindexPublicKeyToTxnMappingSingleWithTxn(txn *badger.Txn, snap *Snapshot,
	publicKey []byte, txID *BlockHash) error {

	nextIndex := _DbGetTxindexNextIndexForPublicKeyWithTxn(txn, snap, publicKey)
	if nextIndex == nil {
		return fmt.Errorf("Error getting next index")
	}
	key := DbTxindexPublicKeyIndexToTxnKey(publicKey, uint32(*nextIndex))
	err := DbPutTxindexNextIndexForPublicKeyWithTxn(txn, snap, publicKey, uint64(*nextIndex+1))
	if err != nil {
		return err
	}
	return DBSetWithTxn(txn, snap, key, txID[:])
}

func DbDeleteTxindexPublicKeyToTxnMappingSingleWithTxn(txn *badger.Txn,
	snap *Snapshot, publicKey []byte, txID *BlockHash) error {

	// Get all the mappings corresponding to the public key passed in.
	// TODO: This is inefficient but reorgs are rare so whatever.
	txIDsInDB := DbGetTxindexTxnsForPublicKeyWithTxn(txn, publicKey)
	numMappingsInDB := len(txIDsInDB)

	// Loop over the list of txIDs and delete the one
	// corresponding to the passed-in transaction. Note we can assume that
	// only one occurrence exists in the list.
	// TODO: Looping backwards would be more efficient.
	for ii, singleTxID := range txIDsInDB {
		if *singleTxID == *txID {
			// If we get here it means the transaction we need to delete is at
			// this index.
			txIDsInDB = append(txIDsInDB[:ii], txIDsInDB[ii+1:]...)
			break
		}
	}

	// Delete all the mappings from the db.
	for pkIndex := 0; pkIndex < numMappingsInDB; pkIndex++ {
		key := DbTxindexPublicKeyIndexToTxnKey(publicKey, uint32(pkIndex))
		if err := DBDeleteWithTxn(txn, snap, key); err != nil {
			return err
		}
	}

	// Delete the next index for this public key
	err := DbDeleteTxindexNextIndexForPublicKeyWithTxn(txn, snap, publicKey)
	if err != nil {
		return err
	}

	// Re-add all the mappings to the db except the one we just deleted.
	for _, singleTxID := range txIDsInDB {
		if err := DbPutTxindexPublicKeyToTxnMappingSingleWithTxn(txn, snap, publicKey, singleTxID); err != nil {
			return err
		}
	}

	// At this point the db should contain all transactions except the one
	// that was deleted.
	return nil
}

func DbTxindexTxIDKey(txID *BlockHash) []byte {
	return append(append([]byte{}, Prefixes.PrefixTransactionIDToMetadata...), txID[:]...)
}

type AffectedPublicKey struct {
	PublicKeyBase58Check string
	// Metadata about how this public key was affected by the transaction.
	Metadata string
}

type BasicTransferTxindexMetadata struct {
	TotalInputNanos  uint64
	TotalOutputNanos uint64
	FeeNanos         uint64
	UtxoOpsDump      string
	UtxoOps          []*UtxoOperation
	DiamondLevel     int64
	PostHashHex      string
}
type BitcoinExchangeTxindexMetadata struct {
	BitcoinSpendAddress string
	// DeSoOutputPubKeyBase58Check = TransactorPublicKeyBase58Check
	SatoshisBurned uint64
	// NanosCreated = 0 OR TotalOutputNanos+FeeNanos
	NanosCreated uint64
	// TotalNanosPurchasedBefore = TotalNanosPurchasedAfter - NanosCreated
	TotalNanosPurchasedBefore uint64
	TotalNanosPurchasedAfter  uint64
	BitcoinTxnHash            string
}
type CreatorCoinTxindexMetadata struct {
	OperationType string
	// TransactorPublicKeyBase58Check = TransactorPublicKeyBase58Check
	// CreatorPublicKeyBase58Check in AffectedPublicKeys

	// Differs depending on OperationType.
	DeSoToSellNanos        uint64
	CreatorCoinToSellNanos uint64
	DeSoToAddNanos         uint64

	// Rosetta needs to know how much DESO was added or removed so it can
	// model the change to the total deso locked in the creator coin
	DESOLockedNanosDiff int64
}

type CreatorCoinTransferTxindexMetadata struct {
	CreatorUsername            string
	CreatorCoinToTransferNanos uint64
	DiamondLevel               int64
	PostHashHex                string
}

type DAOCoinTransferTxindexMetadata struct {
	CreatorUsername        string
	DAOCoinToTransferNanos uint256.Int
}

type DAOCoinTxindexMetadata struct {
	CreatorUsername           string
	OperationType             string
	CoinsToMintNanos          uint256.Int
	CoinsToBurnNanos          uint256.Int
	TransferRestrictionStatus string
}

type UpdateProfileTxindexMetadata struct {
	ProfilePublicKeyBase58Check string

	NewUsername    string
	NewDescription string
	NewProfilePic  string

	NewCreatorBasisPoints uint64

	NewStakeMultipleBasisPoints uint64

	IsHidden bool
}
type SubmitPostTxindexMetadata struct {
	PostHashBeingModifiedHex string
	// PosterPublicKeyBase58Check = TransactorPublicKeyBase58Check

	// If this is a reply to an existing post, then the ParentPostHashHex
	ParentPostHashHex string
	// ParentPosterPublicKeyBase58Check in AffectedPublicKeys

	// The profiles that are mentioned are in the AffectedPublicKeys
	// MentionedPublicKeyBase58Check in AffectedPublicKeys
}
type LikeTxindexMetadata struct {
	// LikerPublicKeyBase58Check = TransactorPublicKeyBase58Check
	IsUnlike bool

	PostHashHex string
	// PosterPublicKeyBase58Check in AffectedPublicKeys
}
type FollowTxindexMetadata struct {
	// FollowerPublicKeyBase58Check = TransactorPublicKeyBase58Check
	// FollowedPublicKeyBase58Check in AffectedPublicKeys

	IsUnfollow bool
}
type PrivateMessageTxindexMetadata struct {
	// SenderPublicKeyBase58Check = TransactorPublicKeyBase58Check
	// RecipientPublicKeyBase58Check in AffectedPublicKeys

	TimestampNanos uint64
}
type SwapIdentityTxindexMetadata struct {
	// ParamUpdater = TransactorPublicKeyBase58Check

	FromPublicKeyBase58Check string
	ToPublicKeyBase58Check   string

	// Rosetta needs this information to track creator coin balances
	FromDeSoLockedNanos uint64
	ToDeSoLockedNanos   uint64
}

type NFTRoyaltiesMetadata struct {
	CreatorCoinRoyaltyNanos     uint64
	CreatorRoyaltyNanos         uint64
	CreatorPublicKeyBase58Check string
	// We omit the maps when empty to save some space.
	AdditionalCoinRoyaltiesMap map[string]uint64 `json:",omitempty"`
	AdditionalDESORoyaltiesMap map[string]uint64 `json:",omitempty"`
}

type NFTBidTxindexMetadata struct {
	NFTPostHashHex            string
	SerialNumber              uint64
	BidAmountNanos            uint64
	IsBuyNowBid               bool
	OwnerPublicKeyBase58Check string
	// We omit the empty object here as a bid that doesn't trigger a "buy now" operation will have no royalty metadata
	NFTRoyaltiesMetadata `json:",omitempty"`
}

type AcceptNFTBidTxindexMetadata struct {
	NFTPostHashHex string
	SerialNumber   uint64
	BidAmountNanos uint64
	NFTRoyaltiesMetadata
}

type NFTTransferTxindexMetadata struct {
	NFTPostHashHex string
	SerialNumber   uint64
}

type CreateNFTTxindexMetadata struct {
	NFTPostHashHex             string
	AdditionalCoinRoyaltiesMap map[string]uint64 `json:",omitempty"`
	AdditionalDESORoyaltiesMap map[string]uint64 `json:",omitempty"`
}

type UpdateNFTTxindexMetadata struct {
	NFTPostHashHex string
	IsForSale      bool
}

type TransactionMetadata struct {
	BlockHashHex    string
	TxnIndexInBlock uint64
	TxnType         string
	// All transactions have a public key who executed the transaction and some
	// public keys that are affected by the transaction. Notifications are created
	// for the affected public keys. _getPublicKeysForTxn uses this to set entries in the
	// database.
	TransactorPublicKeyBase58Check string
	AffectedPublicKeys             []*AffectedPublicKey

	// We store these outputs so we don't have to load the full transaction from disk
	// when looking up output amounts
	TxnOutputs []*DeSoOutput

	BasicTransferTxindexMetadata       *BasicTransferTxindexMetadata       `json:",omitempty"`
	BitcoinExchangeTxindexMetadata     *BitcoinExchangeTxindexMetadata     `json:",omitempty"`
	CreatorCoinTxindexMetadata         *CreatorCoinTxindexMetadata         `json:",omitempty"`
	CreatorCoinTransferTxindexMetadata *CreatorCoinTransferTxindexMetadata `json:",omitempty"`
	UpdateProfileTxindexMetadata       *UpdateProfileTxindexMetadata       `json:",omitempty"`
	SubmitPostTxindexMetadata          *SubmitPostTxindexMetadata          `json:",omitempty"`
	LikeTxindexMetadata                *LikeTxindexMetadata                `json:",omitempty"`
	FollowTxindexMetadata              *FollowTxindexMetadata              `json:",omitempty"`
	PrivateMessageTxindexMetadata      *PrivateMessageTxindexMetadata      `json:",omitempty"`
	SwapIdentityTxindexMetadata        *SwapIdentityTxindexMetadata        `json:",omitempty"`
	NFTBidTxindexMetadata              *NFTBidTxindexMetadata              `json:",omitempty"`
	AcceptNFTBidTxindexMetadata        *AcceptNFTBidTxindexMetadata        `json:",omitempty"`
	NFTTransferTxindexMetadata         *NFTTransferTxindexMetadata         `json:",omitempty"`
	DAOCoinTxindexMetadata             *DAOCoinTxindexMetadata             `json:",omitempty"`
	DAOCoinTransferTxindexMetadata     *DAOCoinTransferTxindexMetadata     `json:",omitempty"`
	CreateNFTTxindexMetadata           *CreateNFTTxindexMetadata           `json:",omitempty"`
	UpdateNFTTxindexMetadata           *UpdateNFTTxindexMetadata           `json:",omitempty"`
}

func DBCheckTxnExistenceWithTxn(txn *badger.Txn, snap *Snapshot, txID *BlockHash) bool {
	key := DbTxindexTxIDKey(txID)
	_, err := DBGetWithTxn(txn, snap, key)
	if err != nil {
		return false
	}
	return true
}

func DbCheckTxnExistence(handle *badger.DB, snap *Snapshot, txID *BlockHash) bool {
	var exists bool
	handle.View(func(txn *badger.Txn) error {
		exists = DBCheckTxnExistenceWithTxn(txn, snap, txID)
		return nil
	})
	return exists
}

func DbGetTxindexTransactionRefByTxIDWithTxn(txn *badger.Txn, snap *Snapshot, txID *BlockHash) *TransactionMetadata {
	key := DbTxindexTxIDKey(txID)
	valObj := TransactionMetadata{}

	valBytes, err := DBGetWithTxn(txn, snap, key)
	if err != nil {
		return nil
	}
	if err := gob.NewDecoder(bytes.NewReader(valBytes)).Decode(&valObj); err != nil {
		return nil
	}
	return &valObj
}

func DbGetTxindexTransactionRefByTxID(handle *badger.DB, snap *Snapshot, txID *BlockHash) *TransactionMetadata {
	var valObj *TransactionMetadata
	handle.View(func(txn *badger.Txn) error {
		valObj = DbGetTxindexTransactionRefByTxIDWithTxn(txn, snap, txID)
		return nil
	})
	return valObj
}
func DbPutTxindexTransactionWithTxn(txn *badger.Txn, snap *Snapshot,
	txID *BlockHash, txnMeta *TransactionMetadata) error {

	key := append(append([]byte{}, Prefixes.PrefixTransactionIDToMetadata...), txID[:]...)
	valBuf := bytes.NewBuffer([]byte{})
	gob.NewEncoder(valBuf).Encode(txnMeta)

	return DBSetWithTxn(txn, snap, key, valBuf.Bytes())
}

func DbPutTxindexTransaction(handle *badger.DB, snap *Snapshot,
	txID *BlockHash, txnMeta *TransactionMetadata) error {

	return handle.Update(func(txn *badger.Txn) error {
		return DbPutTxindexTransactionWithTxn(txn, snap, txID, txnMeta)
	})
}

func _getPublicKeysForTxn(
	txn *MsgDeSoTxn, txnMeta *TransactionMetadata, params *DeSoParams) map[PkMapKey]bool {

	// Collect the public keys in the transaction.
	publicKeys := make(map[PkMapKey]bool)

	// TODO: For AddStake transactions, we don't have a way of getting the implicit
	// outputs. This means that if you get paid from someone else staking to a post
	// after you, the output won't be explicitly included in the transaction, and so
	// it won't be added to our index. We should fix this at some point. I think the
	// "right way" to fix this problem is to index UTXOs rather than transactions (or
	// in addition to them).
	// TODO(updated): We can fix this by populating AffectedPublicKeys

	// Add the TransactorPublicKey
	{
		res, _, err := Base58CheckDecode(txnMeta.TransactorPublicKeyBase58Check)
		if err != nil {
			glog.Errorf("_getPublicKeysForTxn: Error decoding "+
				"TransactorPublicKeyBase58Check: %v %v",
				txnMeta.TransactorPublicKeyBase58Check, err)
		} else {
			publicKeys[MakePkMapKey(res)] = true
		}
	}

	// Add each AffectedPublicKey
	for _, affectedPk := range txnMeta.AffectedPublicKeys {
		res, _, err := Base58CheckDecode(affectedPk.PublicKeyBase58Check)
		if err != nil {
			glog.Errorf("_getPublicKeysForTxn: Error decoding AffectedPublicKey: %v %v %v",
				affectedPk.PublicKeyBase58Check, affectedPk.Metadata, err)
		} else {
			publicKeys[MakePkMapKey(res)] = true
		}
	}

	return publicKeys
}

func DbPutTxindexTransactionMappingsWithTxn(txn *badger.Txn, snap *Snapshot,
	desoTxn *MsgDeSoTxn, params *DeSoParams, txnMeta *TransactionMetadata) error {

	txID := desoTxn.Hash()

	if err := DbPutTxindexTransactionWithTxn(txn, snap, txID, txnMeta); err != nil {
		return fmt.Errorf("Problem adding txn to txindex transaction index: %v", err)
	}

	// Get the public keys involved with this transaction.
	publicKeys := _getPublicKeysForTxn(desoTxn, txnMeta, params)

	// For each public key found, add the txID from its list.
	for pkFoundIter := range publicKeys {
		pkFound := pkFoundIter

		// Simply add a new entry for each of the public keys found.
		if err := DbPutTxindexPublicKeyToTxnMappingSingleWithTxn(txn, snap, pkFound[:], txID); err != nil {
			return err
		}
	}

	// If we get here, it means everything went smoothly.
	return nil
}

func DbPutTxindexTransactionMappings(handle *badger.DB, snap *Snapshot,
	desoTxn *MsgDeSoTxn, params *DeSoParams, txnMeta *TransactionMetadata) error {

	return handle.Update(func(txn *badger.Txn) error {
		return DbPutTxindexTransactionMappingsWithTxn(
			txn, snap, desoTxn, params, txnMeta)
	})
}

func DbDeleteTxindexTransactionMappingsWithTxn(txn *badger.Txn,
	snap *Snapshot, desoTxn *MsgDeSoTxn, params *DeSoParams) error {

	txID := desoTxn.Hash()

	// If the txnMeta isn't in the db then that's an error.
	txnMeta := DbGetTxindexTransactionRefByTxIDWithTxn(txn, snap, txID)
	if txnMeta == nil {
		return fmt.Errorf("DbDeleteTxindexTransactionMappingsWithTxn: Missing txnMeta for txID %v", txID)
	}

	// Get the public keys involved with this transaction.
	publicKeys := _getPublicKeysForTxn(desoTxn, txnMeta, params)

	// For each public key found, delete the txID mapping from the db.
<<<<<<< HEAD
	for pkFound := range publicKeys {
		if err := DbDeleteTxindexPublicKeyToTxnMappingSingleWithTxn(txn, snap, pkFound[:], txID); err != nil {
=======
	for pkFoundIter := range publicKeys {
		pkFound := pkFoundIter
		if err := DbDeleteTxindexPublicKeyToTxnMappingSingleWithTxn(dbTxn, pkFound[:], txID); err != nil {
>>>>>>> c56e1cbf
			return err
		}
	}

	// Delete the metadata
	transactionIndexKey := DbTxindexTxIDKey(txID)
	if err := DBDeleteWithTxn(txn, snap, transactionIndexKey); err != nil {
		return fmt.Errorf("Problem deleting transaction index key: %v", err)
	}

	// If we get here, it means everything went smoothly.
	return nil
}

func DbDeleteTxindexTransactionMappings(handle *badger.DB, snap *Snapshot,
	desoTxn *MsgDeSoTxn, params *DeSoParams) error {

	return handle.Update(func(txn *badger.Txn) error {
		return DbDeleteTxindexTransactionMappingsWithTxn(txn, snap, desoTxn, params)
	})
}

// DbGetTxindexFullTransactionByTxID
// TODO: This makes lookups inefficient when blocks are large. Shouldn't be a
// problem for a while, but keep an eye on it.
func DbGetTxindexFullTransactionByTxID(txindexDBHandle *badger.DB, snap *Snapshot,
	blockchainDBHandle *badger.DB, txID *BlockHash) (
	_txn *MsgDeSoTxn, _txnMeta *TransactionMetadata) {

	var txnFound *MsgDeSoTxn
	var txnMeta *TransactionMetadata
	err := txindexDBHandle.View(func(txn *badger.Txn) error {
		txnMeta = DbGetTxindexTransactionRefByTxIDWithTxn(txn, snap, txID)
		if txnMeta == nil {
			return fmt.Errorf("DbGetTxindexFullTransactionByTxID: Transaction not found")
		}
		blockHashBytes, err := hex.DecodeString(txnMeta.BlockHashHex)
		if err != nil {
			return fmt.Errorf("DbGetTxindexFullTransactionByTxID: Error parsing block "+
				"hash hex: %v %v", txnMeta.BlockHashHex, err)
		}
		blockHash := &BlockHash{}
		copy(blockHash[:], blockHashBytes)
		blockFound, err := GetBlock(blockHash, blockchainDBHandle, snap)
		if blockFound == nil || err != nil {
			return fmt.Errorf("DbGetTxindexFullTransactionByTxID: Block corresponding to txn not found")
		}

		txnFound = blockFound.Txns[txnMeta.TxnIndexInBlock]
		return nil
	})
	if err != nil {
		return nil, nil
	}

	return txnFound, txnMeta
}

// =======================================================================================
// DeSo app code start
// =======================================================================================

func _dbKeyForPostEntryHash(postHash *BlockHash) []byte {
	// Make a copy to avoid multiple calls to this function re-using the same slice.
	prefixCopy := append([]byte{}, Prefixes.PrefixPostHashToPostEntry...)
	key := append(prefixCopy, postHash[:]...)
	return key
}
func _dbKeyForPublicKeyPostHash(publicKey []byte, postHash *BlockHash) []byte {
	// Make a copy to avoid multiple calls to this function re-using the same slice.
	key := append([]byte{}, Prefixes.PrefixPosterPublicKeyPostHash...)
	key = append(key, publicKey...)
	key = append(key, postHash[:]...)
	return key
}
func _dbKeyForPosterPublicKeyTimestampPostHash(publicKey []byte, timestampNanos uint64, postHash *BlockHash) []byte {
	// Make a copy to avoid multiple calls to this function re-using the same slice.
	key := append([]byte{}, Prefixes.PrefixPosterPublicKeyTimestampPostHash...)
	key = append(key, publicKey...)
	key = append(key, EncodeUint64(timestampNanos)...)
	key = append(key, postHash[:]...)
	return key
}
func _dbKeyForTstampPostHash(tstampNanos uint64, postHash *BlockHash) []byte {
	// Make a copy to avoid multiple calls to this function re-using the same slice.
	key := append([]byte{}, Prefixes.PrefixTstampNanosPostHash...)
	key = append(key, EncodeUint64(tstampNanos)...)
	key = append(key, postHash[:]...)
	return key
}
func _dbKeyForCreatorBpsPostHash(creatorBps uint64, postHash *BlockHash) []byte {
	key := append([]byte{}, Prefixes.PrefixCreatorBpsPostHash...)
	key = append(key, EncodeUint64(creatorBps)...)
	key = append(key, postHash[:]...)
	return key
}
func _dbKeyForStakeMultipleBpsPostHash(stakeMultipleBps uint64, postHash *BlockHash) []byte {
	key := append([]byte{}, Prefixes.PrefixMultipleBpsPostHash...)
	key = append(key, EncodeUint64(stakeMultipleBps)...)
	key = append(key, postHash[:]...)
	return key
}
func _dbKeyForCommentParentStakeIDToPostHash(
	stakeID []byte, tstampNanos uint64, postHash *BlockHash) []byte {
	key := append([]byte{}, Prefixes.PrefixCommentParentStakeIDToPostHash...)
	key = append(key, stakeID[:]...)
	key = append(key, EncodeUint64(tstampNanos)...)
	key = append(key, postHash[:]...)
	return key
}

func DBGetPostEntryByPostHashWithTxn(txn *badger.Txn, snap *Snapshot,
	postHash *BlockHash) *PostEntry {

	key := _dbKeyForPostEntryHash(postHash)
	postEntryBytes, err := DBGetWithTxn(txn, snap, key)
	if err != nil {
		return nil
	}

	postEntryObj := &PostEntry{}
	postEntryObj.Decode(postEntryBytes)
	return postEntryObj
}

func DBGetPostEntryByPostHash(db *badger.DB, snap *Snapshot, postHash *BlockHash) *PostEntry {
	var ret *PostEntry
	db.View(func(txn *badger.Txn) error {
		ret = DBGetPostEntryByPostHashWithTxn(txn, snap, postHash)
		return nil
	})
	return ret
}

func DBDeletePostEntryMappingsWithTxn(txn *badger.Txn, snap *Snapshot,
	postHash *BlockHash, params *DeSoParams) error {

	// First pull up the mapping that exists for the post hash passed in.
	// If one doesn't exist then there's nothing to do.
	postEntry := DBGetPostEntryByPostHashWithTxn(txn, snap, postHash)
	if postEntry == nil {
		return nil
	}

	// When a post exists, delete the mapping for the post.
	if err := DBDeleteWithTxn(txn, snap, _dbKeyForPostEntryHash(postHash)); err != nil {
		return errors.Wrapf(err, "DbDeletePostEntryMappingsWithTxn: Deleting "+
			"post mapping for post hash %v", postHash)
	}

	// If the post is a comment we store it in a separate index. Comments are
	// technically posts but they really should be treated as their own entity.
	// The only reason they're not actually implemented that way is so that we
	// get code re-use.
	isComment := len(postEntry.ParentStakeID) == HashSizeBytes
	if isComment {
		// Extend the parent stake ID, which is a block hash, to 33 bytes, which
		// is the length of a public key and the standard length we use for this
		// key.
		extendedStakeID := append([]byte{}, postEntry.ParentStakeID...)
		extendedStakeID = append(extendedStakeID, 0x00)
		parentStakeIDKey := _dbKeyForCommentParentStakeIDToPostHash(
			extendedStakeID, postEntry.TimestampNanos, postEntry.PostHash)
		if err := DBDeleteWithTxn(txn, snap, parentStakeIDKey); err != nil {

			return errors.Wrapf(err, "DbDeletePostEntryMappingsWithTxn: Problem "+
				"deleting mapping for comment: %v: %v", postEntry, err)
		}
	} else {
		if err := DBDeleteWithTxn(txn, snap, _dbKeyForPosterPublicKeyTimestampPostHash(
			postEntry.PosterPublicKey, postEntry.TimestampNanos, postEntry.PostHash)); err != nil {

			return errors.Wrapf(err, "DbDeletePostEntryMappingsWithTxn: Deleting "+
				"public key mapping for post hash %v: %v", postHash, err)
		}
		if err := DBDeleteWithTxn(txn, snap, _dbKeyForTstampPostHash(
			postEntry.TimestampNanos, postEntry.PostHash)); err != nil {

			return errors.Wrapf(err, "DbDeletePostEntryMappingsWithTxn: Deleting "+
				"tstamp mapping for post hash %v: %v", postHash, err)
		}
		if err := DBDeleteWithTxn(txn, snap, _dbKeyForCreatorBpsPostHash(
			postEntry.CreatorBasisPoints, postEntry.PostHash)); err != nil {

			return errors.Wrapf(err, "DbDeletePostEntryMappingsWithTxn: Deleting "+
				"creatorBps mapping for post hash %v: %v", postHash, err)
		}
		if err := DBDeleteWithTxn(txn, snap, _dbKeyForStakeMultipleBpsPostHash(
			postEntry.StakeMultipleBasisPoints, postEntry.PostHash)); err != nil {

			return errors.Wrapf(err, "DbDeletePostEntryMappingsWithTxn: Deleting "+
				"stakeMultiple mapping for post hash %v: %v", postHash, err)
		}
	}

	// Delete the repost entries for the post.
	if IsVanillaRepost(postEntry) {
		if err := DBDeleteWithTxn(txn, snap,
			_dbKeyForReposterPubKeyRepostedPostHashToRepostPostHash(postEntry.PosterPublicKey, *postEntry.RepostedPostHash)); err != nil {
			return errors.Wrapf(err, "DbDeletePostEntryMappingsWithTxn: Error problem deleting mapping for repostPostHash to ReposterPubKey: %v", err)
		}
		if err := DBDeleteWithTxn(txn, snap,
			_dbKeyForRepostedPostHashReposterPubKey(postEntry.RepostedPostHash, postEntry.PosterPublicKey)); err != nil {
			return errors.Wrapf(err, "DbDeletePostEntryMappingsWithTxn: Error problem adding "+
				"mapping for _dbKeyForRepostedPostHashReposterPubKey: %v", err)
		}
	} else if IsQuotedRepost(postEntry) {
		// Put quoted repost stuff.
		if err := DBDeleteWithTxn(txn, snap,
			_dbKeyForRepostedPostHashReposterPubKeyRepostPostHash(
				postEntry.RepostedPostHash, postEntry.PosterPublicKey, postEntry.PostHash)); err != nil {
			return errors.Wrapf(err, "DbDeletePostEntryMappingsWithTxn: Error problem adding "+
				"mapping for _dbKeyForRepostedPostHashReposterPubKeyRepostPostHash: %v", err)

		}
	}

	return nil
}

func DBDeletePostEntryMappings(handle *badger.DB, snap *Snapshot,
	postHash *BlockHash, params *DeSoParams) error {

	return handle.Update(func(txn *badger.Txn) error {
		return DBDeletePostEntryMappingsWithTxn(txn, snap, postHash, params)
	})
}

func DBPutPostEntryMappingsWithTxn(txn *badger.Txn, snap *Snapshot,
	postEntry *PostEntry, params *DeSoParams) error {

	if err := DBSetWithTxn(txn, snap, _dbKeyForPostEntryHash(
		postEntry.PostHash), postEntry.Encode()); err != nil {

		return errors.Wrapf(err, "DbPutPostEntryMappingsWithTxn: Problem "+
			"adding mapping for post: %v", postEntry.PostHash)
	}

	// If the post is a comment we store it in a separate index. Comments are
	// technically posts but they really should be treated as their own entity.
	// The only reason they're not actually implemented that way is so that we
	// get code re-use.
	isComment := len(postEntry.ParentStakeID) != 0
	if isComment {
		// Extend the parent stake ID, which is a block hash, to 33 bytes, which
		// is the length of a public key and the standard length we use for this
		// key.
		extendedStakeID := append([]byte{}, postEntry.ParentStakeID...)
		if len(extendedStakeID) == HashSizeBytes {
			extendedStakeID = append(extendedStakeID, 0x00)
		}
		if len(extendedStakeID) != btcec.PubKeyBytesLenCompressed {
			return fmt.Errorf("DbPutPostEntryMappingsWithTxn: extended "+
				"ParentStakeID %#v must have length %v",
				extendedStakeID, btcec.PubKeyBytesLenCompressed)
		}
		parentStakeIDKey := _dbKeyForCommentParentStakeIDToPostHash(
			extendedStakeID, postEntry.TimestampNanos, postEntry.PostHash)
		if err := DBSetWithTxn(txn, snap, parentStakeIDKey, []byte{}); err != nil {

			return errors.Wrapf(err, "DbPutPostEntryMappingsWithTxn: Problem "+
				"adding mapping for comment: %v: %v", postEntry, err)
		}

	} else {
		if err := DBSetWithTxn(txn, snap, _dbKeyForPosterPublicKeyTimestampPostHash(
			postEntry.PosterPublicKey, postEntry.TimestampNanos, postEntry.PostHash), []byte{}); err != nil {

			return errors.Wrapf(err, "DbPutPostEntryMappingsWithTxn: Problem "+
				"adding mapping for public key: %v: %v", postEntry, err)
		}
		if err := DBSetWithTxn(txn, snap, _dbKeyForTstampPostHash(
			postEntry.TimestampNanos, postEntry.PostHash), []byte{}); err != nil {

			return errors.Wrapf(err, "DbPutPostEntryMappingsWithTxn: Problem "+
				"adding mapping for tstamp: %v", postEntry)
		}
		if err := DBSetWithTxn(txn, snap, _dbKeyForCreatorBpsPostHash(
			postEntry.CreatorBasisPoints, postEntry.PostHash), []byte{}); err != nil {

			return errors.Wrapf(err, "DbPutPostEntryMappingsWithTxn: Problem "+
				"adding mapping for creatorBps: %v", postEntry)
		}
		if err := DBSetWithTxn(txn, snap, _dbKeyForStakeMultipleBpsPostHash(
			postEntry.StakeMultipleBasisPoints, postEntry.PostHash), []byte{}); err != nil {

			return errors.Wrapf(err, "DbPutPostEntryMappingsWithTxn: Problem "+
				"adding mapping for stakeMultipleBps: %v", postEntry)
		}
	}
	// We treat reposting the same for both comments and posts.
	// We only store repost entry mappings for vanilla reposts
	if IsVanillaRepost(postEntry) {
		repostEntry := RepostEntry{
			RepostPostHash:   postEntry.PostHash,
			RepostedPostHash: postEntry.RepostedPostHash,
			ReposterPubKey:   postEntry.PosterPublicKey,
		}
		if err := DBSetWithTxn(txn, snap,
			_dbKeyForReposterPubKeyRepostedPostHashToRepostPostHash(postEntry.PosterPublicKey, *postEntry.RepostedPostHash),
			repostEntry.Encode()); err != nil {
			return errors.Wrapf(err, "DbPutPostEntryMappingsWithTxn: Error problem adding mapping for repostPostHash to ReposterPubKey: %v", err)
		}
		if err := DBSetWithTxn(txn, snap,
			_dbKeyForRepostedPostHashReposterPubKey(postEntry.RepostedPostHash, postEntry.PosterPublicKey),
			[]byte{}); err != nil {
			return errors.Wrapf(err, "DbPutPostEntryMappingsWithTxn: Error problem adding "+
				"mapping for _dbKeyForRepostedPostHashReposterPubKey: %v", err)
		}
	} else if IsQuotedRepost(postEntry) {
		// Put quoted repost stuff.
		if err := DBSetWithTxn(txn, snap,
			_dbKeyForRepostedPostHashReposterPubKeyRepostPostHash(
				postEntry.RepostedPostHash, postEntry.PosterPublicKey, postEntry.PostHash),
			[]byte{}); err != nil {
			return errors.Wrapf(err, "DbPutPostEntryMappingsWithTxn: Error problem adding "+
				"mapping for _dbKeyForRepostedPostHashReposterPubKeyRepostPostHash: %v", err)
		}
	}
	return nil
}

func DBPutPostEntryMappings(handle *badger.DB, snap *Snapshot,
	postEntry *PostEntry, params *DeSoParams) error {

	return handle.Update(func(txn *badger.Txn) error {
		return DBPutPostEntryMappingsWithTxn(txn, snap, postEntry, params)
	})
}

// Specifying minTimestampNanos gives you all posts after minTimestampNanos
// Pass minTimestampNanos = 0 && maxTimestampNanos = 0 if you want all posts
// Setting maxTimestampNanos = 0, will default maxTimestampNanos to the current time.
func DBGetAllPostsAndCommentsForPublicKeyOrderedByTimestamp(handle *badger.DB,
	snap *Snapshot, publicKey []byte, fetchEntries bool, minTimestampNanos uint64, maxTimestampNanos uint64) (
	_tstamps []uint64, _postAndCommentHashes []*BlockHash, _postAndCommentEntries []*PostEntry, _err error) {

	tstampsFetched := []uint64{}
	postAndCommentHashesFetched := []*BlockHash{}
	postAndCommentEntriesFetched := []*PostEntry{}
	dbPrefixx := append([]byte{}, Prefixes.PrefixPosterPublicKeyTimestampPostHash...)
	dbPrefixx = append(dbPrefixx, publicKey...)

	err := handle.View(func(txn *badger.Txn) error {
		opts := badger.DefaultIteratorOptions

		opts.PrefetchValues = false

		// Go in reverse order since a larger count is better.
		opts.Reverse = true

		it := txn.NewIterator(opts)
		defer it.Close()
		// Since we iterate backwards, the prefix must be bigger than all possible
		// timestamps that could actually exist. We use eight bytes since the timestamp is
		// encoded as a 64-bit big-endian byte slice, which will be eight bytes long.
		maxBigEndianUint64Bytes := []byte{0xFF, 0xFF, 0xFF, 0xFF, 0xFF, 0xFF, 0xFF, 0xFF}
		prefix := append(dbPrefixx, maxBigEndianUint64Bytes...)

		// If we have a maxTimeStamp, we use that instead of the maxBigEndianUint64.
		if maxTimestampNanos != 0 {
			prefix = append(dbPrefixx, EncodeUint64(maxTimestampNanos)...)
		}

		for it.Seek(prefix); it.ValidForPrefix(dbPrefixx); it.Next() {
			rawKey := it.Item().Key()

			// Key should be
			// [prefix][posterPublicKey][Timestamp][PostHash]

			// Pull out the relevant fields
			timestampSizeBytes := 8
			keyWithoutPrefix := rawKey[1:]
			//posterPublicKey := keyWithoutPrefix[:HashSizeBytes]
			publicKeySizeBytes := HashSizeBytes + 1
			tstampNanos := DecodeUint64(keyWithoutPrefix[publicKeySizeBytes:(publicKeySizeBytes + timestampSizeBytes)])

			postHash := &BlockHash{}
			copy(postHash[:], keyWithoutPrefix[(publicKeySizeBytes+timestampSizeBytes):])

			if tstampNanos < minTimestampNanos {
				break
			}

			tstampsFetched = append(tstampsFetched, tstampNanos)
			postAndCommentHashesFetched = append(postAndCommentHashesFetched, postHash)
		}
		return nil
	})
	if err != nil {
		return nil, nil, nil, err
	}

	if !fetchEntries {
		return tstampsFetched, postAndCommentHashesFetched, nil, nil
	}

	for _, postHash := range postAndCommentHashesFetched {
		postEntry := DBGetPostEntryByPostHash(handle, snap, postHash)
		if postEntry == nil {
			return nil, nil, nil, fmt.Errorf("DBGetPostEntryByPostHash: "+
				"PostHash %v does not have corresponding entry", postHash)
		}
		postAndCommentEntriesFetched = append(postAndCommentEntriesFetched, postEntry)
	}

	return tstampsFetched, postAndCommentHashesFetched, postAndCommentEntriesFetched, nil
}

// DBGetAllPostsByTstamp returns all the posts in the db with the newest
// posts first.
//
// TODO(performance): This currently fetches all posts. We should implement
// some kind of pagination instead though.
func DBGetAllPostsByTstamp(handle *badger.DB, snap *Snapshot, fetchEntries bool) (
	_tstamps []uint64, _postHashes []*BlockHash, _postEntries []*PostEntry, _err error) {

	tstampsFetched := []uint64{}
	postHashesFetched := []*BlockHash{}
	postEntriesFetched := []*PostEntry{}
	dbPrefixx := append([]byte{}, Prefixes.PrefixTstampNanosPostHash...)

	err := handle.View(func(txn *badger.Txn) error {
		opts := badger.DefaultIteratorOptions

		opts.PrefetchValues = false

		// Go in reverse order since a larger count is better.
		opts.Reverse = true

		it := txn.NewIterator(opts)
		defer it.Close()
		// Since we iterate backwards, the prefix must be bigger than all possible
		// timestamps that could actually exist. We use eight bytes since the timestamp is
		// encoded as a 64-bit big-endian byte slice, which will be eight bytes long.
		maxBigEndianUint64Bytes := []byte{0xFF, 0xFF, 0xFF, 0xFF, 0xFF, 0xFF, 0xFF, 0xFF}
		prefix := append(dbPrefixx, maxBigEndianUint64Bytes...)
		for it.Seek(prefix); it.ValidForPrefix(dbPrefixx); it.Next() {
			rawKey := it.Item().Key()

			// Strip the prefix off the key and check its length. If it contains
			// a big-endian uint64 then it should be at least eight bytes.
			tstampPostHashKey := rawKey[1:]
			uint64BytesLen := len(maxBigEndianUint64Bytes)
			if len(tstampPostHashKey) != uint64BytesLen+HashSizeBytes {
				return fmt.Errorf("DBGetAllPostsByTstamp: Invalid key "+
					"length %d should be at least %d", len(tstampPostHashKey),
					uint64BytesLen+HashSizeBytes)
			}

			tstampNanos := DecodeUint64(tstampPostHashKey[:uint64BytesLen])

			// Appended to the tstamp should be the post hash so extract it here.
			postHash := &BlockHash{}
			copy(postHash[:], tstampPostHashKey[uint64BytesLen:])

			tstampsFetched = append(tstampsFetched, tstampNanos)
			postHashesFetched = append(postHashesFetched, postHash)
		}
		return nil
	})
	if err != nil {
		return nil, nil, nil, err
	}

	if !fetchEntries {
		return tstampsFetched, postHashesFetched, nil, nil
	}

	for _, postHash := range postHashesFetched {
		postEntry := DBGetPostEntryByPostHash(handle, snap, postHash)
		if postEntry == nil {
			return nil, nil, nil, fmt.Errorf("DBGetPostEntryByPostHash: "+
				"PostHash %v does not have corresponding entry", postHash)
		}
		postEntriesFetched = append(postEntriesFetched, postEntry)
	}

	return tstampsFetched, postHashesFetched, postEntriesFetched, nil
}

// DBGetCommentPostHashesForParentStakeID returns all the comments, which are indexed by their
// stake ID rather than by their timestamp.
//
// TODO(performance): This currently fetches all comments. We should implement
// something where we only get the comments for particular posts instead.
func DBGetCommentPostHashesForParentStakeID(
	handle *badger.DB, snap *Snapshot, stakeIDXXX []byte, fetchEntries bool) (
	_tstamps []uint64, _commentPostHashes []*BlockHash, _commentPostEntryes []*PostEntry, _err error) {

	tstampsFetched := []uint64{}
	commentPostHashes := []*BlockHash{}
	commentEntriesFetched := []*PostEntry{}
	dbPrefixx := append([]byte{}, Prefixes.PrefixCommentParentStakeIDToPostHash...)
	dbPrefixx = append(dbPrefixx, stakeIDXXX...)

	err := handle.View(func(txn *badger.Txn) error {
		opts := badger.DefaultIteratorOptions

		opts.PrefetchValues = false

		it := txn.NewIterator(opts)
		defer it.Close()
		// Since we iterate backwards, the prefix must be bigger than all possible
		// counts that could actually exist. We use eight bytes since the count is
		// encoded as a 64-bit big-endian byte slice, which will be eight bytes long.
		maxBigEndianUint64Bytes := []byte{0xFF, 0xFF, 0xFF, 0xFF, 0xFF, 0xFF, 0xFF, 0xFF}
		//prefix := append(dbPrefixx, maxBigEndianUint64Bytes...)
		prefix := dbPrefixx
		for it.Seek(prefix); it.ValidForPrefix(dbPrefixx); it.Next() {
			rawKey := it.Item().Key()

			// Strip the prefix off the key and check its length. It should contain
			// a 33-byte stake id, an 8 byte tstamp, and a 32 byte comment hash.
			stakeIDTstampPostHashKey := rawKey[1:]
			uint64BytesLen := len(maxBigEndianUint64Bytes)
			if len(stakeIDTstampPostHashKey) != btcec.PubKeyBytesLenCompressed+uint64BytesLen+HashSizeBytes {
				return fmt.Errorf("DBGetCommentPostHashesForParentStakeID: Invalid key "+
					"length %d should be at least %d", len(stakeIDTstampPostHashKey),
					btcec.PubKeyBytesLenCompressed+uint64BytesLen+HashSizeBytes)
			}

			//stakeID := stakeIDTstampPostHashKey[:btcec.PubKeyBytesLenCompressed]
			tstampNanos := DecodeUint64(stakeIDTstampPostHashKey[btcec.PubKeyBytesLenCompressed : btcec.PubKeyBytesLenCompressed+uint64BytesLen])

			commentPostHashBytes := stakeIDTstampPostHashKey[btcec.PubKeyBytesLenCompressed+uint64BytesLen:]
			commentPostHash := &BlockHash{}
			copy(commentPostHash[:], commentPostHashBytes)

			//stakeIDsFetched = append(stakeIDsFetched, stakeID)
			tstampsFetched = append(tstampsFetched, tstampNanos)
			commentPostHashes = append(commentPostHashes, commentPostHash)
		}
		return nil
	})
	if err != nil {
		return nil, nil, nil, err
	}

	if !fetchEntries {
		return tstampsFetched, commentPostHashes, nil, nil
	}

	for _, postHash := range commentPostHashes {
		postEntry := DBGetPostEntryByPostHash(handle, snap, postHash)
		if postEntry == nil {
			return nil, nil, nil, fmt.Errorf("DBGetCommentPostHashesForParentStakeID: "+
				"PostHash %v does not have corresponding entry", postHash)
		}
		commentEntriesFetched = append(commentEntriesFetched, postEntry)
	}

	return tstampsFetched, commentPostHashes, commentEntriesFetched, nil
}

// =======================================================================================
// NFTEntry db functions
// =======================================================================================
func _dbKeyForNFTPostHashSerialNumber(nftPostHash *BlockHash, serialNumber uint64) []byte {
	// Make a copy to avoid multiple calls to this function re-using the same slice.
	prefixCopy := append([]byte{}, Prefixes.PrefixPostHashSerialNumberToNFTEntry...)
	key := append(prefixCopy, nftPostHash[:]...)
	key = append(key, EncodeUint64(serialNumber)...)
	return key
}

func _dbKeyForPKIDIsForSaleBidAmountNanosNFTPostHashSerialNumber(pkid *PKID, isForSale bool, bidAmountNanos uint64, nftPostHash *BlockHash, serialNumber uint64) []byte {
	prefixCopy := append([]byte{}, Prefixes.PrefixPKIDIsForSaleBidAmountNanosPostHashSerialNumberToNFTEntry...)
	key := append(prefixCopy, pkid[:]...)
	key = append(key, BoolToByte(isForSale))
	key = append(key, EncodeUint64(bidAmountNanos)...)
	key = append(key, nftPostHash[:]...)
	key = append(key, EncodeUint64(serialNumber)...)
	return key
}

func DBGetNFTEntryByPostHashSerialNumberWithTxn(txn *badger.Txn, snap *Snapshot,
	postHash *BlockHash, serialNumber uint64) *NFTEntry {

	key := _dbKeyForNFTPostHashSerialNumber(postHash, serialNumber)
	nftEntryBytes, err := DBGetWithTxn(txn, snap, key)
	if err != nil {
		return nil
	}

	nftEntryObj := &NFTEntry{}
	nftEntryObj.Decode(nftEntryBytes)
	return nftEntryObj
}

func DBGetNFTEntryByPostHashSerialNumber(db *badger.DB, snap *Snapshot,
	postHash *BlockHash, serialNumber uint64) *NFTEntry {

	var ret *NFTEntry
	db.View(func(txn *badger.Txn) error {
		ret = DBGetNFTEntryByPostHashSerialNumberWithTxn(txn, snap, postHash, serialNumber)
		return nil
	})
	return ret
}

func DBDeleteNFTMappingsWithTxn(txn *badger.Txn, snap *Snapshot,
	nftPostHash *BlockHash, serialNumber uint64) error {

	// First pull up the mapping that exists for the post / serial # passed in.
	// If one doesn't exist then there's nothing to do.
	nftEntry := DBGetNFTEntryByPostHashSerialNumberWithTxn(txn, snap, nftPostHash, serialNumber)
	if nftEntry == nil {
		return nil
	}

	// When an nftEntry exists, delete the mapping.
	if err := DBDeleteWithTxn(txn, snap,
		_dbKeyForPKIDIsForSaleBidAmountNanosNFTPostHashSerialNumber(
			nftEntry.OwnerPKID, nftEntry.IsForSale, nftEntry.LastAcceptedBidAmountNanos, nftPostHash, serialNumber)); err != nil {
		return errors.Wrapf(err, "DbDeleteNFTMappingsWithTxn: Deleting "+
			"nft mapping for pkid %v post hash %v serial number %d", nftEntry.OwnerPKID, nftPostHash, serialNumber)
	}

	// When an nftEntry exists, delete the mapping.
	if err := DBDeleteWithTxn(txn, snap,
		_dbKeyForNFTPostHashSerialNumber(nftPostHash, serialNumber)); err != nil {
		return errors.Wrapf(err, "DbDeleteNFTMappingsWithTxn: Deleting "+
			"nft mapping for post hash %v serial number %d", nftPostHash, serialNumber)
	}

	return nil
}

func DBDeleteNFTMappings(
	handle *badger.DB, snap *Snapshot, postHash *BlockHash, serialNumber uint64) error {

	return handle.Update(func(txn *badger.Txn) error {
		return DBDeleteNFTMappingsWithTxn(txn, snap, postHash, serialNumber)
	})
}

func DBPutNFTEntryMappingsWithTxn(txn *badger.Txn, snap *Snapshot, nftEntry *NFTEntry) error {
	nftEntryBytes := nftEntry.Encode()

	if err := DBSetWithTxn(txn, snap, _dbKeyForNFTPostHashSerialNumber(
		nftEntry.NFTPostHash, nftEntry.SerialNumber), nftEntryBytes); err != nil {

		return errors.Wrapf(err, "DbPutNFTEntryMappingsWithTxn: Problem "+
			"adding mapping for post: %v, serial number: %d", nftEntry.NFTPostHash, nftEntry.SerialNumber)
	}

	if err := DBSetWithTxn(txn, snap, _dbKeyForPKIDIsForSaleBidAmountNanosNFTPostHashSerialNumber(
		nftEntry.OwnerPKID, nftEntry.IsForSale, nftEntry.LastAcceptedBidAmountNanos, nftEntry.NFTPostHash, nftEntry.SerialNumber), nftEntryBytes); err != nil {
		return errors.Wrapf(err, "DbPutNFTEntryMappingsWithTxn: Problem "+
			"adding mapping for pkid: %v, post: %v, serial number: %d", nftEntry.OwnerPKID, nftEntry.NFTPostHash, nftEntry.SerialNumber)
	}

	return nil
}

func DBPutNFTEntryMappings(handle *badger.DB, snap *Snapshot, nftEntry *NFTEntry) error {

	return handle.Update(func(txn *badger.Txn) error {
		return DBPutNFTEntryMappingsWithTxn(txn, snap, nftEntry)
	})
}

// DBGetNFTEntriesForPostHash gets NFT Entries *from the DB*. Does not include mempool txns.
func DBGetNFTEntriesForPostHash(handle *badger.DB, nftPostHash *BlockHash) (_nftEntries []*NFTEntry) {
	nftEntries := []*NFTEntry{}
	prefix := append([]byte{}, Prefixes.PrefixPostHashSerialNumberToNFTEntry...)
	keyPrefix := append(prefix, nftPostHash[:]...)
	_, entryByteStringsFound := _enumerateKeysForPrefix(handle, keyPrefix)
	for _, byteString := range entryByteStringsFound {
		currentEntry := &NFTEntry{}
		currentEntry.Decode(byteString)
		nftEntries = append(nftEntries, currentEntry)
	}
	return nftEntries
}

// =======================================================================================
// NFTOwnership db functions
// NOTE: This index is not essential to running the protocol and should be computed
// outside of the protocol layer once update to the creation of TxIndex are complete.
// =======================================================================================

func DBGetNFTEntryByNFTOwnershipDetailsWithTxn(txn *badger.Txn, snap *Snapshot, ownerPKID *PKID,
	isForSale bool, bidAmountNanos uint64, postHash *BlockHash, serialNumber uint64) *NFTEntry {

	key := _dbKeyForPKIDIsForSaleBidAmountNanosNFTPostHashSerialNumber(ownerPKID, isForSale, bidAmountNanos, postHash, serialNumber)
	nftEntryBytes, err := DBGetWithTxn(txn, snap, key)
	if err != nil {
		return nil
	}

	nftEntryObj := &NFTEntry{}
	nftEntryObj.Decode(nftEntryBytes)
	return nftEntryObj
}

func DBGetNFTEntryByNFTOwnershipDetails(db *badger.DB, snap *Snapshot, ownerPKID *PKID,
	isForSale bool, bidAmountNanos uint64, postHash *BlockHash, serialNumber uint64) *NFTEntry {

	var ret *NFTEntry
	db.View(func(txn *badger.Txn) error {
		ret = DBGetNFTEntryByNFTOwnershipDetailsWithTxn(txn, snap, ownerPKID, isForSale, bidAmountNanos, postHash, serialNumber)
		return nil
	})
	return ret
}

// DBGetNFTEntriesForPKID gets NFT Entries *from the DB*. Does not include mempool txns.
func DBGetNFTEntriesForPKID(handle *badger.DB, ownerPKID *PKID) (_nftEntries []*NFTEntry) {
	var nftEntries []*NFTEntry
	prefix := append([]byte{}, Prefixes.PrefixPKIDIsForSaleBidAmountNanosPostHashSerialNumberToNFTEntry...)
	keyPrefix := append(prefix, ownerPKID[:]...)
	_, entryByteStringsFound := _enumerateKeysForPrefix(handle, keyPrefix)
	for _, byteString := range entryByteStringsFound {
		currentEntry := &NFTEntry{}
		currentEntry.Decode(byteString)
		nftEntries = append(nftEntries, currentEntry)
	}
	return nftEntries
}

// =======================================================================================
// AcceptedNFTBidEntries db functions
// NOTE: This index is not essential to running the protocol and should be computed
// outside of the protocol layer once update to the creation of TxIndex are complete.
// =======================================================================================

func EncodeAcceptedNFTBidEntries(nftBidEntries *[]*NFTBidEntry) []byte {
	var data []byte

	if nftBidEntries != nil {
		numEntries := uint64(len(*nftBidEntries))
		data = append(data, UintToBuf(numEntries)...)

		for _, entry := range *nftBidEntries {
			data = append(data, entry.Encode()...)
		}
	} else {
		data = append(data, UintToBuf(0)...)
	}

	return data
}

func DecodeAcceptedNFTBidEntries(data []byte) *[]*NFTBidEntry {
	var bidEntries []*NFTBidEntry
	rr := bytes.NewReader(data)

	numEntries, _ := ReadUvarint(rr)
	for ii := uint64(0); ii < numEntries; ii++ {
		bidEntry := &NFTBidEntry{}
		bidEntry.DecodeWithReader(rr)
		bidEntries = append(bidEntries, bidEntry)
	}

	return &bidEntries
}

func _dbKeyForPostHashSerialNumberToAcceptedBidEntries(nftPostHash *BlockHash, serialNumber uint64) []byte {
	prefixCopy := append([]byte{}, Prefixes.PrefixPostHashSerialNumberToAcceptedBidEntries...)
	key := append(prefixCopy, nftPostHash[:]...)
	key = append(key, EncodeUint64(serialNumber)...)
	return key
}

func DBPutAcceptedNFTBidEntriesMappingWithTxn(txn *badger.Txn, snap *Snapshot,
	nftKey NFTKey, nftBidEntries *[]*NFTBidEntry) error {

	if err := DBSetWithTxn(txn, snap, _dbKeyForPostHashSerialNumberToAcceptedBidEntries(
		&nftKey.NFTPostHash, nftKey.SerialNumber), EncodeAcceptedNFTBidEntries(nftBidEntries)); err != nil {

		return errors.Wrapf(err, "DBPutAcceptedNFTBidEntriesMappingWithTxn: Problem "+
			"adding accepted bid mapping for post: %v, serial number: %d", nftKey.NFTPostHash, nftKey.SerialNumber)
	}
	return nil
}

func DBPutAcceptedNFTBidEntriesMapping(handle *badger.DB, snap *Snapshot,
	nftKey NFTKey, nftBidEntries *[]*NFTBidEntry) error {

	return handle.Update(func(txn *badger.Txn) error {
		return DBPutAcceptedNFTBidEntriesMappingWithTxn(txn, snap, nftKey, nftBidEntries)
	})
}

func DBGetAcceptedNFTBidEntriesByPostHashSerialNumberWithTxn(txn *badger.Txn, snap *Snapshot,
	postHash *BlockHash, serialNumber uint64) *[]*NFTBidEntry {

	key := _dbKeyForPostHashSerialNumberToAcceptedBidEntries(postHash, serialNumber)
	nftBidEntriesBytes, err := DBGetWithTxn(txn, snap, key)
	if err != nil {
		return nil
	}

	var nftBidEntriesObj *[]*NFTBidEntry
	nftBidEntriesObj = DecodeAcceptedNFTBidEntries(nftBidEntriesBytes)
	return nftBidEntriesObj
}

func DBGetAcceptedNFTBidEntriesByPostHashSerialNumber(db *badger.DB, snap *Snapshot,
	postHash *BlockHash, serialNumber uint64) *[]*NFTBidEntry {

	var ret *[]*NFTBidEntry
	db.View(func(txn *badger.Txn) error {
		ret = DBGetAcceptedNFTBidEntriesByPostHashSerialNumberWithTxn(txn, snap, postHash, serialNumber)
		return nil
	})
	return ret
}

func DBDeleteAcceptedNFTBidEntriesMappingsWithTxn(txn *badger.Txn, snap *Snapshot,
	nftPostHash *BlockHash, serialNumber uint64) error {

	// First check to see if there is an existing mapping. If one doesn't exist, there's nothing to do.
	nftBidEntries := DBGetAcceptedNFTBidEntriesByPostHashSerialNumberWithTxn(txn, snap, nftPostHash, serialNumber)
	if nftBidEntries == nil {
		return nil
	}

	// When an nftEntry exists, delete both mapping.
	if err := DBDeleteWithTxn(txn, snap,
		_dbKeyForPostHashSerialNumberToAcceptedBidEntries(nftPostHash, serialNumber)); err != nil {
		return errors.Wrapf(err, "DBDeleteAcceptedNFTBidEntriesMappingsWithTxn: Deleting "+
			"accepted nft bid mapping for post hash %v serial number %d", nftPostHash, serialNumber)
	}

	return nil
}

func DBDeleteAcceptedNFTBidMappings(handle *badger.DB, snap *Snapshot,
	postHash *BlockHash, serialNumber uint64) error {

	return handle.Update(func(txn *badger.Txn) error {
		return DBDeleteAcceptedNFTBidEntriesMappingsWithTxn(txn, snap, postHash, serialNumber)
	})
}

// =======================================================================================
// NFTBidEntry db functions
// =======================================================================================

func _dbKeyForNFTPostHashSerialNumberBidNanosBidderPKID(bidEntry *NFTBidEntry) []byte {
	// Make a copy to avoid multiple calls to this function re-using the same slice.
	prefixCopy := append([]byte{}, Prefixes.PrefixPostHashSerialNumberBidNanosBidderPKID...)
	key := append(prefixCopy, bidEntry.NFTPostHash[:]...)
	key = append(key, EncodeUint64(bidEntry.SerialNumber)...)
	key = append(key, EncodeUint64(bidEntry.BidAmountNanos)...)
	key = append(key, bidEntry.BidderPKID[:]...)
	return key
}

func _dbKeyForNFTBidderPKIDPostHashSerialNumber(
	bidderPKID *PKID, nftPostHash *BlockHash, serialNumber uint64) []byte {
	// Make a copy to avoid multiple calls to this function re-using the same slice.
	prefixCopy := append([]byte{}, Prefixes.PrefixBidderPKIDPostHashSerialNumberToBidNanos...)
	key := append(prefixCopy, bidderPKID[:]...)
	key = append(key, nftPostHash[:]...)
	key = append(key, EncodeUint64(serialNumber)...)
	return key
}

func _dbSeekKeyForNFTBids(nftHash *BlockHash, serialNumber uint64) []byte {
	// Make a copy to avoid multiple calls to this function re-using the same slice.
	prefixCopy := append([]byte{}, Prefixes.PrefixPostHashSerialNumberBidNanosBidderPKID...)
	key := append(prefixCopy, nftHash[:]...)
	key = append(key, EncodeUint64(serialNumber)...)
	return key
}

func DBGetNFTBidEntryForNFTBidKeyWithTxn(txn *badger.Txn, snap *Snapshot,
	nftBidKey *NFTBidKey) *NFTBidEntry {

	key := _dbKeyForNFTBidderPKIDPostHashSerialNumber(
		&nftBidKey.BidderPKID, &nftBidKey.NFTPostHash, nftBidKey.SerialNumber)

	nftBidBytes, err := DBGetWithTxn(txn, snap, key)
	if err != nil {
		return nil
	}

	// If we get here then it means we actually had a bid amount for this key in the DB.
	nftBidAmountNanos := DecodeUint64(nftBidBytes)

	nftBidEntry := &NFTBidEntry{
		BidderPKID:     &nftBidKey.BidderPKID,
		NFTPostHash:    &nftBidKey.NFTPostHash,
		SerialNumber:   nftBidKey.SerialNumber,
		BidAmountNanos: nftBidAmountNanos,
	}

	return nftBidEntry
}

func DBGetNFTBidEntryForNFTBidKey(db *badger.DB, snap *Snapshot, nftBidKey *NFTBidKey) *NFTBidEntry {
	var ret *NFTBidEntry
	db.View(func(txn *badger.Txn) error {
		ret = DBGetNFTBidEntryForNFTBidKeyWithTxn(txn, snap, nftBidKey)
		return nil
	})
	return ret
}

func DBDeleteNFTBidMappingsWithTxn(txn *badger.Txn, snap *Snapshot, nftBidKey *NFTBidKey) error {

	// First check to see if there is an existing mapping. If one doesn't exist, there's nothing to do.
	nftBidEntry := DBGetNFTBidEntryForNFTBidKeyWithTxn(txn, snap, nftBidKey)
	if nftBidEntry == nil {
		return nil
	}

	// When an nftEntry exists, delete both mapping.
	if err := DBDeleteWithTxn(txn, snap, _dbKeyForNFTPostHashSerialNumberBidNanosBidderPKID(nftBidEntry)); err != nil {
		return errors.Wrapf(err, "DbDeleteNFTBidMappingsWithTxn: Deleting "+
			"nft bid mapping for nftBidKey %v", nftBidKey)
	}

	// When an nftEntry exists, delete both mapping.
	if err := DBDeleteWithTxn(txn, snap, _dbKeyForNFTBidderPKIDPostHashSerialNumber(
		nftBidEntry.BidderPKID, nftBidEntry.NFTPostHash, nftBidEntry.SerialNumber)); err != nil {
		return errors.Wrapf(err, "DbDeleteNFTBidMappingsWithTxn: Deleting "+
			"nft bid mapping for nftBidKey %v", nftBidKey)
	}

	return nil
}

func DBDeleteNFTBidMappings(handle *badger.DB, snap *Snapshot, nftBidKey *NFTBidKey) error {

	return handle.Update(func(txn *badger.Txn) error {
		return DBDeleteNFTBidMappingsWithTxn(txn, snap, nftBidKey)
	})
}

func DBPutNFTBidEntryMappingsWithTxn(txn *badger.Txn, snap *Snapshot, nftBidEntry *NFTBidEntry) error {
	// We store two indexes for NFT bids. (1) sorted by bid amount nanos in the key and
	// (2) sorted by the bidder PKID. Both come in handy.

	// Put the first index --> []byte{} (no data needs to be stored since it all info is in the key)
	if err := DBSetWithTxn(txn, snap,
		_dbKeyForNFTPostHashSerialNumberBidNanosBidderPKID(nftBidEntry), []byte{}); err != nil {

		return errors.Wrapf(err, "DbPutNFTBidEntryMappingsWithTxn: Problem "+
			"adding mapping to BidderPKID for bid entry: %v", nftBidEntry)
	}

	// Put the second index --> BidAmountNanos
	if err := DBSetWithTxn(txn, snap, _dbKeyForNFTBidderPKIDPostHashSerialNumber(
		nftBidEntry.BidderPKID, nftBidEntry.NFTPostHash, nftBidEntry.SerialNumber,
	), EncodeUint64(nftBidEntry.BidAmountNanos)); err != nil {

		return errors.Wrapf(err, "DbPutNFTBidEntryMappingsWithTxn: Problem "+
			"adding mapping to BidAmountNanos for bid entry: %v", nftBidEntry)
	}

	return nil
}

func DBPutNFTBidEntryMappings(handle *badger.DB, snap *Snapshot, nftEntry *NFTBidEntry) error {

	return handle.Update(func(txn *badger.Txn) error {
		return DBPutNFTBidEntryMappingsWithTxn(txn, snap, nftEntry)
	})
}

func DBGetNFTBidEntriesForPKID(handle *badger.DB, bidderPKID *PKID) (_nftBidEntries []*NFTBidEntry) {
	nftBidEntries := []*NFTBidEntry{}
	{
		prefix := append([]byte{}, Prefixes.PrefixBidderPKIDPostHashSerialNumberToBidNanos...)
		keyPrefix := append(prefix, bidderPKID[:]...)
		keysFound, valuesFound := _enumerateKeysForPrefix(handle, keyPrefix)
		bidderPKIDLength := len(bidderPKID[:])
		for ii, keyFound := range keysFound {

			postHashStartIdx := 1 + bidderPKIDLength           // The length of prefix + length of PKID
			postHashEndIdx := postHashStartIdx + HashSizeBytes // Add the length of the bid amount (uint64).

			// Cut the bid amount out of the key and decode.
			postHashBytes := keyFound[postHashStartIdx:postHashEndIdx]

			nftHash := &BlockHash{}
			copy(nftHash[:], postHashBytes)

			serialNumber := DecodeUint64(keyFound[postHashEndIdx:])

			bidAmountNanos := DecodeUint64(valuesFound[ii])

			currentEntry := &NFTBidEntry{
				NFTPostHash:    nftHash,
				SerialNumber:   serialNumber,
				BidderPKID:     bidderPKID,
				BidAmountNanos: bidAmountNanos,
			}
			nftBidEntries = append(nftBidEntries, currentEntry)
		}
	}
	return nftBidEntries
}

// Get NFT bid Entries *from the DB*. Does not include mempool txns.
func DBGetNFTBidEntries(handle *badger.DB, nftPostHash *BlockHash, serialNumber uint64,
) (_nftBidEntries []*NFTBidEntry) {
	nftBidEntries := []*NFTBidEntry{}
	{
		prefix := append([]byte{}, Prefixes.PrefixPostHashSerialNumberBidNanosBidderPKID...)
		keyPrefix := append(prefix, nftPostHash[:]...)
		keyPrefix = append(keyPrefix, EncodeUint64(serialNumber)...)
		keysFound, _ := _enumerateKeysForPrefix(handle, keyPrefix)
		for _, keyFound := range keysFound {
			bidAmountStartIdx := 1 + HashSizeBytes + 8 // The length of prefix + the post hash + the serial #.
			bidAmountEndIdx := bidAmountStartIdx + 8   // Add the length of the bid amount (uint64).

			// Cut the bid amount out of the key and decode.
			bidAmountBytes := keyFound[bidAmountStartIdx:bidAmountEndIdx]
			bidAmountNanos := DecodeUint64(bidAmountBytes)

			// Cut the pkid bytes out of the keys
			bidderPKIDBytes := keyFound[bidAmountEndIdx:]

			// Construct the bidder PKID.
			bidderPKID := PublicKeyToPKID(bidderPKIDBytes)

			currentEntry := &NFTBidEntry{
				NFTPostHash:    nftPostHash,
				SerialNumber:   serialNumber,
				BidderPKID:     bidderPKID,
				BidAmountNanos: bidAmountNanos,
			}
			nftBidEntries = append(nftBidEntries, currentEntry)
		}
	}
	return nftBidEntries
}

func DBGetNFTBidEntriesPaginated(
	handle *badger.DB,
	nftHash *BlockHash,
	serialNumber uint64,
	startEntry *NFTBidEntry,
	limit int,
	reverse bool,
) (_bidEntries []*NFTBidEntry) {
	seekKey := _dbSeekKeyForNFTBids(nftHash, serialNumber)
	startKey := seekKey
	if startEntry != nil {
		startKey = _dbKeyForNFTPostHashSerialNumberBidNanosBidderPKID(startEntry)
	}
	// The key length consists of: (1 prefix byte) + (BlockHash) + (2 x uint64) + (PKID)
	maxKeyLen := 1 + HashSizeBytes + 16 + btcec.PubKeyBytesLenCompressed
	keysBytes, _, _ := DBGetPaginatedKeysAndValuesForPrefix(
		handle,
		startKey,
		seekKey,
		maxKeyLen,
		limit,
		reverse,
		false)
	// TODO: We should probably handle the err case for this function.

	// Chop up the keyBytes into bid entries.
	var bidEntries []*NFTBidEntry
	for _, keyBytes := range keysBytes {
		serialNumStartIdx := 1 + HashSizeBytes
		bidAmountStartIdx := serialNumStartIdx + 8
		bidderPKIDStartIdx := bidAmountStartIdx + 8

		nftHashBytes := keyBytes[1:serialNumStartIdx]
		serialNumberBytes := keyBytes[serialNumStartIdx:bidAmountStartIdx]
		bidAmountBytes := keyBytes[bidAmountStartIdx:bidderPKIDStartIdx]
		bidderPKIDBytes := keyBytes[bidderPKIDStartIdx:]

		nftHash := &BlockHash{}
		copy(nftHash[:], nftHashBytes)
		serialNumber := DecodeUint64(serialNumberBytes)
		bidAmount := DecodeUint64(bidAmountBytes)
		bidderPKID := &PKID{}
		copy(bidderPKID[:], bidderPKIDBytes)

		bidEntry := &NFTBidEntry{
			NFTPostHash:    nftHash,
			SerialNumber:   serialNumber,
			BidAmountNanos: bidAmount,
			BidderPKID:     bidderPKID,
		}

		bidEntries = append(bidEntries, bidEntry)
	}

	return bidEntries
}

// ======================================================================================
// Authorize derived key functions
//  	<prefix_id, owner pub key [33]byte, derived pub key [33]byte> -> <DerivedKeyEntry>
// ======================================================================================

func _dbKeyForOwnerToDerivedKeyMapping(
	ownerPublicKey PublicKey, derivedPublicKey PublicKey) []byte {
	// Make a copy to avoid multiple calls to this function re-using the same slice.
	prefixCopy := append([]byte{}, Prefixes.PrefixAuthorizeDerivedKey...)
	key := append(prefixCopy, ownerPublicKey[:]...)
	key = append(key, derivedPublicKey[:]...)
	return key
}

func _dbSeekPrefixForDerivedKeyMappings(
	ownerPublicKey PublicKey) []byte {
	// Make a copy to avoid multiple calls to this function re-using the same slice.
	prefixCopy := append([]byte{}, Prefixes.PrefixAuthorizeDerivedKey...)
	key := append(prefixCopy, ownerPublicKey[:]...)
	return key
}

func DBPutDerivedKeyMappingWithTxn(txn *badger.Txn, snap *Snapshot,
	ownerPublicKey PublicKey, derivedPublicKey PublicKey, derivedKeyEntry *DerivedKeyEntry) error {

	if len(ownerPublicKey.ToBytes()) != btcec.PubKeyBytesLenCompressed {
		return fmt.Errorf("DBPutDerivedKeyMappingsWithTxn: Owner Public Key "+
			"length %d != %d", len(ownerPublicKey), btcec.PubKeyBytesLenCompressed)
	}
	if len(derivedPublicKey.ToBytes()) != btcec.PubKeyBytesLenCompressed {
		return fmt.Errorf("DBPutDerivedKeyMappingsWithTxn: Derived Public Key "+
			"length %d != %d", len(derivedPublicKey), btcec.PubKeyBytesLenCompressed)
	}

	key := _dbKeyForOwnerToDerivedKeyMapping(ownerPublicKey, derivedPublicKey)

	return DBSetWithTxn(txn, snap, key, derivedKeyEntry.Encode())
}

func DBPutDerivedKeyMapping(handle *badger.DB, snap *Snapshot,
	ownerPublicKey PublicKey, derivedPublicKey PublicKey, derivedKeyEntry *DerivedKeyEntry) error {

	return handle.Update(func(txn *badger.Txn) error {
		return DBPutDerivedKeyMappingWithTxn(txn, snap, ownerPublicKey, derivedPublicKey, derivedKeyEntry)
	})
}

func DBGetOwnerToDerivedKeyMappingWithTxn(txn *badger.Txn, snap *Snapshot,
	ownerPublicKey PublicKey, derivedPublicKey PublicKey) *DerivedKeyEntry {

	key := _dbKeyForOwnerToDerivedKeyMapping(ownerPublicKey, derivedPublicKey)
	derivedKeyBytes, err := DBGetWithTxn(txn, snap, key)
	if err != nil {
		return nil
	}

	derivedKeyEntry := &DerivedKeyEntry{}
	derivedKeyEntry.Decode(derivedKeyBytes)
	return derivedKeyEntry
}

func DBGetOwnerToDerivedKeyMapping(db *badger.DB, snap *Snapshot,
	ownerPublicKey PublicKey, derivedPublicKey PublicKey) *DerivedKeyEntry {

	var derivedKeyEntry *DerivedKeyEntry
	db.View(func(txn *badger.Txn) error {
		derivedKeyEntry = DBGetOwnerToDerivedKeyMappingWithTxn(txn, snap, ownerPublicKey, derivedPublicKey)
		return nil
	})
	return derivedKeyEntry
}

func DBDeleteDerivedKeyMappingWithTxn(txn *badger.Txn, snap *Snapshot,
	ownerPublicKey PublicKey, derivedPublicKey PublicKey) error {

	// First check that a mapping exists for the passed in public keys.
	// If one doesn't exist then there's nothing to do.
	//derivedKeyEntry := DBGetOwnerToDerivedKeyMappingWithTxn(
	//	txn, ownerPublicKey, derivedPublicKey)
	//if derivedKeyEntry == nil {
	//	return nil
	//}

	// When a mapping exists, delete it.
	if err := DBDeleteWithTxn(txn, snap, _dbKeyForOwnerToDerivedKeyMapping(ownerPublicKey, derivedPublicKey)); err != nil {
		return errors.Wrapf(err, "DBDeleteDerivedKeyMappingWithTxn: Deleting "+
			"ownerPublicKey %s and derivedPublicKey %s failed",
			PkToStringMainnet(ownerPublicKey[:]), PkToStringMainnet(derivedPublicKey[:]))
	}

	return nil
}

func DBDeleteDerivedKeyMapping(handle *badger.DB, snap *Snapshot,
	ownerPublicKey PublicKey, derivedPublicKey PublicKey) error {
	return handle.Update(func(txn *badger.Txn) error {
		return DBDeleteDerivedKeyMappingWithTxn(txn, snap, ownerPublicKey, derivedPublicKey)
	})
}

func DBGetAllOwnerToDerivedKeyMappings(handle *badger.DB, ownerPublicKey PublicKey) (
	_entries []*DerivedKeyEntry, _err error) {

	prefix := _dbSeekPrefixForDerivedKeyMappings(ownerPublicKey)
	_, valsFound := _enumerateKeysForPrefix(handle, prefix)

	var derivedEntries []*DerivedKeyEntry
	for _, keyBytes := range valsFound {
		derivedKeyEntry := &DerivedKeyEntry{}
		err := gob.NewDecoder(bytes.NewReader(keyBytes)).Decode(derivedKeyEntry)
		if err != nil {
			return nil, err
		}
		derivedEntries = append(derivedEntries, derivedKeyEntry)
	}

	return derivedEntries, nil
}

// ======================================================================================
// Profile code
// ======================================================================================
func _dbKeyForPKIDToProfileEntry(pkid *PKID) []byte {
	prefixCopy := append([]byte{}, Prefixes.PrefixPKIDToProfileEntry...)
	key := append(prefixCopy, pkid[:]...)
	return key
}
func _dbKeyForProfileUsernameToPKID(nonLowercaseUsername []byte) []byte {
	// Make a copy to avoid multiple calls to this function re-using the same slice.
	key := append([]byte{}, Prefixes.PrefixProfileUsernameToPKID...)
	// Always lowercase the username when we use it as a key in our db. This allows
	// us to check uniqueness in a case-insensitive way.
	lowercaseUsername := []byte(strings.ToLower(string(nonLowercaseUsername)))
	key = append(key, lowercaseUsername...)
	return key
}

// This is the key we use to sort profiles by their amount of DeSo locked
func _dbKeyForCreatorDeSoLockedNanosCreatorPKID(desoLockedNanos uint64, pkid *PKID) []byte {
	key := append([]byte{}, Prefixes.PrefixCreatorDeSoLockedNanosCreatorPKID...)
	key = append(key, EncodeUint64(desoLockedNanos)...)
	key = append(key, pkid[:]...)
	return key
}

func DbPrefixForCreatorDeSoLockedNanosCreatorPKID() []byte {
	return append([]byte{}, Prefixes.PrefixCreatorDeSoLockedNanosCreatorPKID...)
}

func DBGetPKIDForUsernameWithTxn(txn *badger.Txn,
	snap *Snapshot, username []byte) *PKID {

	key := _dbKeyForProfileUsernameToPKID(username)
	profileBytes, err := DBGetWithTxn(txn, snap, key)
	if err != nil {
		return nil
	}

	return PublicKeyToPKID(profileBytes)
}

func DBGetPKIDForUsername(db *badger.DB, snap *Snapshot, username []byte) *PKID {
	var ret *PKID
	db.View(func(txn *badger.Txn) error {
		ret = DBGetPKIDForUsernameWithTxn(txn, snap, username)
		return nil
	})
	return ret
}

func DBGetProfileEntryForUsernameWithTxn(txn *badger.Txn,
	snap *Snapshot, username []byte) *ProfileEntry {

	pkid := DBGetPKIDForUsernameWithTxn(txn, snap, username)
	if pkid == nil {
		return nil
	}

	return DBGetProfileEntryForPKIDWithTxn(txn, snap, pkid)
}

func DBGetProfileEntryForUsername(db *badger.DB, snap *Snapshot, username []byte) *ProfileEntry {
	var ret *ProfileEntry
	db.View(func(txn *badger.Txn) error {
		ret = DBGetProfileEntryForUsernameWithTxn(txn, snap, username)
		return nil
	})
	return ret
}

func DBGetProfileEntryForPKIDWithTxn(txn *badger.Txn, snap *Snapshot,
	pkid *PKID) *ProfileEntry {

	key := _dbKeyForPKIDToProfileEntry(pkid)
	profileEntryBytes, err := DBGetWithTxn(txn, snap, key)
	if err != nil {
		return nil
	}

	profileEntryObj := &ProfileEntry{}
	profileEntryObj.Decode(profileEntryBytes)
	return profileEntryObj
}

func DBGetProfileEntryForPKID(db *badger.DB, snap *Snapshot, pkid *PKID) *ProfileEntry {
	var ret *ProfileEntry
	db.View(func(txn *badger.Txn) error {
		ret = DBGetProfileEntryForPKIDWithTxn(txn, snap, pkid)
		return nil
	})
	return ret
}

func DBDeleteProfileEntryMappingsWithTxn(txn *badger.Txn, snap *Snapshot,
	pkid *PKID, params *DeSoParams) error {

	// First pull up the mapping that exists for the profile pub key passed in.
	// If one doesn't exist then there's nothing to do.
	profileEntry := DBGetProfileEntryForPKIDWithTxn(txn, snap, pkid)
	if profileEntry == nil {
		return nil
	}

	// When a profile exists, delete the pkid mapping for the profile.
	if err := DBDeleteWithTxn(txn, snap, _dbKeyForPKIDToProfileEntry(pkid)); err != nil {
		return errors.Wrapf(err, "DbDeleteProfileEntryMappingsWithTxn: Deleting "+
			"profile mapping for profile PKID: %v",
			PkToString(pkid[:], params))
	}

	if err := DBDeleteWithTxn(txn, snap,
		_dbKeyForProfileUsernameToPKID(profileEntry.Username)); err != nil {

		return errors.Wrapf(err, "DbDeleteProfileEntryMappingsWithTxn: Deleting "+
			"username mapping for profile username %v", string(profileEntry.Username))
	}

	// The coin deso mapping
	if err := DBDeleteWithTxn(txn, snap,
		_dbKeyForCreatorDeSoLockedNanosCreatorPKID(
			profileEntry.CreatorCoinEntry.DeSoLockedNanos, pkid)); err != nil {

		return errors.Wrapf(err, "DbDeleteProfileEntryMappingsWithTxn: Deleting "+
			"coin mapping for profile username %v", string(profileEntry.Username))
	}

	return nil
}

func DBPutProfileEntryMappingsWithTxn(txn *badger.Txn, snap *Snapshot,
	profileEntry *ProfileEntry, pkid *PKID, params *DeSoParams) error {

	// Set the main PKID -> profile entry mapping.
	if err := DBSetWithTxn(txn, snap, _dbKeyForPKIDToProfileEntry(pkid), profileEntry.Encode()); err != nil {

		return errors.Wrapf(err, "DbPutProfileEntryMappingsWithTxn: Problem "+
			"adding mapping for profile: %v", PkToString(pkid[:], params))
	}

	// Username
	if err := DBSetWithTxn(txn, snap,
		_dbKeyForProfileUsernameToPKID(profileEntry.Username),
		pkid[:]); err != nil {

		return errors.Wrapf(err, "DbPutProfileEntryMappingsWithTxn: Problem "+
			"adding mapping for profile with username: %v", string(profileEntry.Username))
	}

	// The coin deso mapping
	if err := DBSetWithTxn(txn, snap,
		_dbKeyForCreatorDeSoLockedNanosCreatorPKID(
			profileEntry.CreatorCoinEntry.DeSoLockedNanos, pkid), []byte{}); err != nil {

		return errors.Wrapf(err, "DbPutProfileEntryMappingsWithTxn: Problem "+
			"adding mapping for profile coin: ")
	}

	return nil
}

func DBPutProfileEntryMappings(handle *badger.DB, snap *Snapshot,
	profileEntry *ProfileEntry, pkid *PKID, params *DeSoParams) error {

	return handle.Update(func(txn *badger.Txn) error {
		return DBPutProfileEntryMappingsWithTxn(txn, snap, profileEntry, pkid, params)
	})
}

// DBGetAllProfilesByCoinValue returns all the profiles in the db with the
// highest coin values first.
//
// TODO(performance): This currently fetches all profiles. We should implement
// some kind of pagination instead though.
func DBGetAllProfilesByCoinValue(handle *badger.DB, snap *Snapshot, fetchEntries bool) (
	_lockedDeSoNanos []uint64, _profilePublicKeys []*PKID,
	_profileEntries []*ProfileEntry, _err error) {

	lockedDeSoNanosFetched := []uint64{}
	profilePublicKeysFetched := []*PKID{}
	profileEntriesFetched := []*ProfileEntry{}
	dbPrefixx := append([]byte{}, Prefixes.PrefixCreatorDeSoLockedNanosCreatorPKID...)

	err := handle.View(func(txn *badger.Txn) error {
		opts := badger.DefaultIteratorOptions

		opts.PrefetchValues = false

		// Go in reverse order since a larger count is better.
		opts.Reverse = true

		it := txn.NewIterator(opts)
		defer it.Close()
		// Since we iterate backwards, the prefix must be bigger than all possible
		// counts that could actually exist. We use eight bytes since the count is
		// encoded as a 64-bit big-endian byte slice, which will be eight bytes long.
		maxBigEndianUint64Bytes := []byte{0xFF, 0xFF, 0xFF, 0xFF, 0xFF, 0xFF, 0xFF, 0xFF}
		prefix := append(dbPrefixx, maxBigEndianUint64Bytes...)
		for it.Seek(prefix); it.ValidForPrefix(dbPrefixx); it.Next() {
			rawKey := it.Item().Key()

			// Strip the prefix off the key and check its length. If it contains
			// a big-endian uint64 then it should be at least eight bytes.
			lockedDeSoPubKeyConcatKey := rawKey[1:]
			uint64BytesLen := len(maxBigEndianUint64Bytes)
			expectedLength := uint64BytesLen + btcec.PubKeyBytesLenCompressed
			if len(lockedDeSoPubKeyConcatKey) != expectedLength {
				return fmt.Errorf("DBGetAllProfilesByLockedDeSo: Invalid key "+
					"length %d should be at least %d", len(lockedDeSoPubKeyConcatKey),
					expectedLength)
			}

			lockedDeSoNanos := DecodeUint64(lockedDeSoPubKeyConcatKey[:uint64BytesLen])

			// Appended to the stake should be the profile pub key so extract it here.
			profilePKID := make([]byte, btcec.PubKeyBytesLenCompressed)
			copy(profilePKID[:], lockedDeSoPubKeyConcatKey[uint64BytesLen:])

			lockedDeSoNanosFetched = append(lockedDeSoNanosFetched, lockedDeSoNanos)
			profilePublicKeysFetched = append(profilePublicKeysFetched, PublicKeyToPKID(profilePKID))
		}
		return nil
	})
	if err != nil {
		return nil, nil, nil, err
	}

	if !fetchEntries {
		return lockedDeSoNanosFetched, profilePublicKeysFetched, nil, nil
	}

	for _, profilePKID := range profilePublicKeysFetched {
		profileEntry := DBGetProfileEntryForPKID(handle, snap, profilePKID)
		if profileEntry == nil {
			return nil, nil, nil, fmt.Errorf("DBGetAllProfilesByLockedDeSo: "+
				"ProfilePubKey %v does not have corresponding entry",
				PkToStringBoth(profilePKID[:]))
		}
		profileEntriesFetched = append(profileEntriesFetched, profileEntry)
	}

	return lockedDeSoNanosFetched, profilePublicKeysFetched, profileEntriesFetched, nil
}

// =====================================================================================
//  Coin balance entry code - Supports both creator coins and DAO coins
// =====================================================================================
<<<<<<< HEAD
func _dbKeyForHODLerPKIDCreatorPKIDToBalanceEntry(hodlerPKID *PKID, creatorPKID *PKID) []byte {
	key := append([]byte{}, Prefixes.PrefixHODLerPKIDCreatorPKIDToBalanceEntry...)
=======
func _dbGetPrefixForHODLerPKIDCreatorPKIDToBalanceEntry(isDAOCoin bool) []byte {
	if isDAOCoin {
		return _PrefixHODLerPKIDCreatorPKIDToDAOCoinBalanceEntry
	} else {
		return _PrefixHODLerPKIDCreatorPKIDToBalanceEntry
	}
}

func _dbGetPrefixForCreatorPKIDHODLerPKIDToBalanceEntry(isDAOCoin bool) []byte {
	if isDAOCoin {
		return _PrefixCreatorPKIDHODLerPKIDToDAOCoinBalanceEntry
	} else {
		return _PrefixCreatorPKIDHODLerPKIDToBalanceEntry
	}
}

func _dbKeyForHODLerPKIDCreatorPKIDToBalanceEntry(hodlerPKID *PKID, creatorPKID *PKID, isDAOCoin bool) []byte {
	key := append([]byte{}, _dbGetPrefixForHODLerPKIDCreatorPKIDToBalanceEntry(isDAOCoin)...)
>>>>>>> c56e1cbf
	key = append(key, hodlerPKID[:]...)
	key = append(key, creatorPKID[:]...)
	return key
}
<<<<<<< HEAD
func _dbKeyForCreatorPKIDHODLerPKIDToBalanceEntry(creatorPKID *PKID, hodlerPKID *PKID) []byte {
	key := append([]byte{}, Prefixes.PrefixCreatorPKIDHODLerPKIDToBalanceEntry...)
=======
func _dbKeyForCreatorPKIDHODLerPKIDToBalanceEntry(creatorPKID *PKID, hodlerPKID *PKID, isDAOCoin bool) []byte {
	key := append([]byte{}, _dbGetPrefixForCreatorPKIDHODLerPKIDToBalanceEntry(isDAOCoin)...)
>>>>>>> c56e1cbf
	key = append(key, creatorPKID[:]...)
	key = append(key, hodlerPKID[:]...)
	return key
}

<<<<<<< HEAD
func DBGetCreatorCoinBalanceEntryForHODLerAndCreatorPKIDsWithTxn(
	txn *badger.Txn, snap *Snapshot, hodlerPKID *PKID, creatorPKID *PKID) *BalanceEntry {

	key := _dbKeyForHODLerPKIDCreatorPKIDToBalanceEntry(hodlerPKID, creatorPKID)
	balanceEntryBytes, err := DBGetWithTxn(txn, snap, key)
	if err != nil {
=======
func DBGetBalanceEntryForHODLerAndCreatorPKIDsWithTxn(
	txn *badger.Txn, hodlerPKID *PKID, creatorPKID *PKID, isDAOCoin bool) *BalanceEntry {

	key := _dbKeyForHODLerPKIDCreatorPKIDToBalanceEntry(hodlerPKID, creatorPKID, isDAOCoin)
	balanceEntryObj := &BalanceEntry{}
	balanceEntryItem, err := txn.Get(key)
	if err != nil {
		return nil
	}
	err = balanceEntryItem.Value(func(valBytes []byte) error {
		return gob.NewDecoder(bytes.NewReader(valBytes)).Decode(balanceEntryObj)
	})
	if err != nil {
		glog.Errorf("DBGetBalanceEntryForHODLerAndCreatorPKIDsWithTxn: Problem reading "+
			"BalanceEntry for PKIDs %v %v %v",
			PkToStringBoth(hodlerPKID[:]), PkToStringBoth(creatorPKID[:]), err)
>>>>>>> c56e1cbf
		return nil
	}

	balanceEntryObj := &BalanceEntry{}
	balanceEntryObj.Decode(balanceEntryBytes)
	return balanceEntryObj
}

<<<<<<< HEAD
func DBGetCreatorCoinBalanceEntryForHODLerAndCreatorPKIDs(handle *badger.DB,
	snap *Snapshot, hodlerPKID *PKID, creatorPKID *PKID) *BalanceEntry {

	var ret *BalanceEntry
	handle.View(func(txn *badger.Txn) error {
		ret = DBGetCreatorCoinBalanceEntryForHODLerAndCreatorPKIDsWithTxn(
			txn, snap, hodlerPKID, creatorPKID)
=======
func DBGetBalanceEntryForHODLerAndCreatorPKIDs(
	handle *badger.DB, hodlerPKID *PKID, creatorPKID *PKID, isDAOCoin bool) *BalanceEntry {

	var ret *BalanceEntry
	handle.View(func(txn *badger.Txn) error {
		ret = DBGetBalanceEntryForHODLerAndCreatorPKIDsWithTxn(
			txn, hodlerPKID, creatorPKID, isDAOCoin)
>>>>>>> c56e1cbf
		return nil
	})
	return ret
}

<<<<<<< HEAD
func DBDeleteCreatorCoinBalanceEntryMappingsWithTxn(txn *badger.Txn, snap *Snapshot,
	hodlerPKID *PKID, creatorPKID *PKID) error {

	// First pull up the mappings that exists for the keys passed in.
	// If one doesn't exist then there's nothing to do.
	//balanceEntry := DBGetCreatorCoinBalanceEntryForHODLerAndCreatorPKIDsWithTxn(
	//	txn, hodlerPKID, creatorPKID)
	//if balanceEntry == nil {
	//	return nil
	//}

	// When an entry exists, delete the mappings for it.
	if err := DBDeleteWithTxn(txn, snap,
		_dbKeyForHODLerPKIDCreatorPKIDToBalanceEntry(hodlerPKID, creatorPKID)); err != nil {
		return errors.Wrapf(err, "DbDeleteCreatorCoinBalanceEntryMappingsWithTxn: Deleting "+
			"mappings with keys: %v %v", PkToStringBoth(hodlerPKID[:]), PkToStringBoth(creatorPKID[:]))
	}
	if err := DBDeleteWithTxn(txn, snap,
		_dbKeyForCreatorPKIDHODLerPKIDToBalanceEntry(creatorPKID, hodlerPKID)); err != nil {
		return errors.Wrapf(err, "DbDeleteCreatorCoinBalanceEntryMappingsWithTxn: Deleting "+
			"mappings with keys: %v %v", PkToStringBoth(hodlerPKID[:]), PkToStringBoth(creatorPKID[:]))
=======
func DBGetBalanceEntryForCreatorPKIDAndHODLerPubKeyWithTxn(
	txn *badger.Txn, creatorPKID *PKID, hodlerPKID *PKID, isDAOCoin bool) *BalanceEntry {

	key := _dbKeyForCreatorPKIDHODLerPKIDToBalanceEntry(creatorPKID, hodlerPKID, isDAOCoin)
	balanceEntryObj := &BalanceEntry{}
	balanceEntryItem, err := txn.Get(key)
	if err != nil {
		return nil
	}
	err = balanceEntryItem.Value(func(valBytes []byte) error {
		return gob.NewDecoder(bytes.NewReader(valBytes)).Decode(balanceEntryObj)
	})
	if err != nil {
		glog.Errorf("DBGetBalanceEntryForCreatorPKIDAndHODLerPubKeyWithTxn: Problem reading "+
			"BalanceEntry for PKIDs %v %v",
			PkToStringBoth(hodlerPKID[:]), PkToStringBoth(creatorPKID[:]))
		return nil
	}
	return balanceEntryObj
}

func DBDeleteBalanceEntryMappingsWithTxn(
	txn *badger.Txn, hodlerPKID *PKID, creatorPKID *PKID, isDAOCoin bool) error {

	// First pull up the mappings that exists for the keys passed in.
	// If one doesn't exist then there's nothing to do.
	balanceEntry := DBGetBalanceEntryForHODLerAndCreatorPKIDsWithTxn(
		txn, hodlerPKID, creatorPKID, isDAOCoin)
	if balanceEntry == nil {
		return nil
	}

	// When an entry exists, delete the mappings for it.
	if err := txn.Delete(_dbKeyForHODLerPKIDCreatorPKIDToBalanceEntry(hodlerPKID, creatorPKID, isDAOCoin)); err != nil {
		return errors.Wrapf(err, "DBDeleteBalanceEntryMappingsWithTxn: Deleting "+
			"mappings with keys: %v %v",
			PkToStringBoth(hodlerPKID[:]), PkToStringBoth(creatorPKID[:]))
	}
	if err := txn.Delete(_dbKeyForCreatorPKIDHODLerPKIDToBalanceEntry(creatorPKID, hodlerPKID, isDAOCoin)); err != nil {
		return errors.Wrapf(err, "DBDeleteBalanceEntryMappingsWithTxn: Deleting "+
			"mappings with keys: %v %v",
			PkToStringBoth(hodlerPKID[:]), PkToStringBoth(creatorPKID[:]))
>>>>>>> c56e1cbf
	}

	// Note: We don't update the CreatorDeSoLockedNanosCreatorPubKeyIIndex
	// because we expect that the caller is keeping the individual holdings in
	// sync with the "total" coins stored in the profile.

	return nil
}

<<<<<<< HEAD
func DBDeleteCreatorCoinBalanceEntryMappings(handle *badger.DB, snap *Snapshot,
	hodlerPKID *PKID, creatorPKID *PKID) error {

	return handle.Update(func(txn *badger.Txn) error {
		return DBDeleteCreatorCoinBalanceEntryMappingsWithTxn(
			txn, snap, hodlerPKID, creatorPKID)
	})
}

func DBPutCreatorCoinBalanceEntryMappingsWithTxn(txn *badger.Txn, snap *Snapshot,
	balanceEntry *BalanceEntry) error {
=======
func DBDeleteBalanceEntryMappings(
	handle *badger.DB, hodlerPKID *PKID, creatorPKID *PKID, isDAOCoin bool) error {

	return handle.Update(func(txn *badger.Txn) error {
		return DBDeleteBalanceEntryMappingsWithTxn(
			txn, hodlerPKID, creatorPKID, isDAOCoin)
	})
}

func DBPutBalanceEntryMappingsWithTxn(
	txn *badger.Txn, balanceEntry *BalanceEntry, isDAOCoin bool) error {

	balanceEntryDataBuf := bytes.NewBuffer([]byte{})
	if err := gob.NewEncoder(balanceEntryDataBuf).Encode(balanceEntry); err != nil {
		return err
	}
>>>>>>> c56e1cbf

	balanceEntryBytes := balanceEntry.Encode()
	// Set the forward direction for the HODLer
<<<<<<< HEAD
	if err := DBSetWithTxn(txn, snap, _dbKeyForHODLerPKIDCreatorPKIDToBalanceEntry(
		balanceEntry.HODLerPKID, balanceEntry.CreatorPKID),
		balanceEntryBytes); err != nil {
=======
	if err := txn.Set(_dbKeyForHODLerPKIDCreatorPKIDToBalanceEntry(
		balanceEntry.HODLerPKID, balanceEntry.CreatorPKID, isDAOCoin),
		balanceEntryDataBuf.Bytes()); err != nil {
>>>>>>> c56e1cbf

		return errors.Wrapf(err, "DBPutBalanceEntryMappingsWithTxn: Problem "+
			"adding forward mappings for pub keys: %v %v",
			PkToStringBoth(balanceEntry.HODLerPKID[:]),
			PkToStringBoth(balanceEntry.CreatorPKID[:]))
	}

	// Set the reverse direction for the creator
<<<<<<< HEAD
	if err := DBSetWithTxn(txn, snap, _dbKeyForCreatorPKIDHODLerPKIDToBalanceEntry(
		balanceEntry.CreatorPKID, balanceEntry.HODLerPKID),
		balanceEntryBytes); err != nil {
=======
	if err := txn.Set(_dbKeyForCreatorPKIDHODLerPKIDToBalanceEntry(
		balanceEntry.CreatorPKID, balanceEntry.HODLerPKID, isDAOCoin),
		balanceEntryDataBuf.Bytes()); err != nil {
>>>>>>> c56e1cbf

		return errors.Wrapf(err, "DBPutBalanceEntryMappingsWithTxn: Problem "+
			"adding reverse mappings for pub keys: %v %v",
			PkToStringBoth(balanceEntry.HODLerPKID[:]),
			PkToStringBoth(balanceEntry.CreatorPKID[:]))
	}

	return nil
}

<<<<<<< HEAD
func DBPutCreatorCoinBalanceEntryMappings(handle *badger.DB, snap *Snapshot,
	balanceEntry *BalanceEntry) error {

	return handle.Update(func(txn *badger.Txn) error {
		return DBPutCreatorCoinBalanceEntryMappingsWithTxn(txn, snap, balanceEntry)
=======
func DBPutBalanceEntryMappings(
	handle *badger.DB, balanceEntry *BalanceEntry, isDAOCoin bool) error {

	return handle.Update(func(txn *badger.Txn) error {
		return DBPutBalanceEntryMappingsWithTxn(
			txn, balanceEntry, isDAOCoin)
>>>>>>> c56e1cbf
	})
}

// GetSingleBalanceEntryFromPublicKeys fetches a single balance entry of a holder's creator or DAO coin.
// Returns nil if the balance entry never existed.
<<<<<<< HEAD
// TODO: This is suboptimal, shouldn't be passing UtxoView
func GetSingleBalanceEntryFromPublicKeys(holder []byte, creator []byte, utxoView *UtxoView) (*BalanceEntry, error) {
=======
func GetSingleBalanceEntryFromPublicKeys(holder []byte, creator []byte, utxoView *UtxoView, isDAOCoin bool) (*BalanceEntry, error) {
>>>>>>> c56e1cbf
	holderPKIDEntry := utxoView.GetPKIDForPublicKey(holder)
	if holderPKIDEntry == nil || holderPKIDEntry.isDeleted {
		return nil, fmt.Errorf("DbGetSingleBalanceEntryFromPublicKeys: holderPKID was nil or deleted; this should never happen")
	}
	holderPKID := holderPKIDEntry.PKID
	creatorPKIDEntry := utxoView.GetPKIDForPublicKey(creator)
	if creatorPKIDEntry == nil || creatorPKIDEntry.isDeleted {
		return nil, fmt.Errorf("DbGetSingleBalanceEntryFromPublicKeys: creatorPKID was nil or deleted; this should never happen")
	}
	creatorPKID := creatorPKIDEntry.PKID

	// Check if there's a balance entry in the view
	balanceEntryMapKey := MakeBalanceEntryKey(holderPKID, creatorPKID)
	balanceEntryFromView := utxoView.GetHODLerPKIDCreatorPKIDToBalanceEntryMap(isDAOCoin)[balanceEntryMapKey]
	if balanceEntryFromView != nil {
		return balanceEntryFromView, nil
	}

	// Check if there's a balance entry in the database
<<<<<<< HEAD
	balanceEntryFromDb := DbGetBalanceEntry(utxoView.Handle, utxoView.Snapshot, holderPKID, creatorPKID)
=======
	balanceEntryFromDb := DbGetBalanceEntry(utxoView.Handle, holderPKID, creatorPKID, isDAOCoin)
>>>>>>> c56e1cbf
	return balanceEntryFromDb, nil
}

// DbGetBalanceEntry returns a balance entry from the database
<<<<<<< HEAD
func DbGetBalanceEntry(db *badger.DB, snap *Snapshot, holder *PKID, creator *PKID) *BalanceEntry {
	var ret *BalanceEntry
	db.View(func(txn *badger.Txn) error {
		ret = DbGetHolderPKIDCreatorPKIDToBalanceEntryWithTxn(txn, snap, holder, creator)
=======
func DbGetBalanceEntry(db *badger.DB, holder *PKID, creator *PKID, isDAOCoin bool) *BalanceEntry {
	var ret *BalanceEntry
	db.View(func(txn *badger.Txn) error {
		ret = DbGetHolderPKIDCreatorPKIDToBalanceEntryWithTxn(txn, holder, creator, isDAOCoin)
>>>>>>> c56e1cbf
		return nil
	})
	return ret
}

<<<<<<< HEAD
func DbGetHolderPKIDCreatorPKIDToBalanceEntryWithTxn(txn *badger.Txn, snap *Snapshot,
	holder *PKID, creator *PKID) *BalanceEntry {

	key := _dbKeyForCreatorPKIDHODLerPKIDToBalanceEntry(creator, holder)
	balanceEntryBytes, err := DBGetWithTxn(txn, snap, key)
	if err != nil {
=======
func DbGetHolderPKIDCreatorPKIDToBalanceEntryWithTxn(txn *badger.Txn, holder *PKID, creator *PKID, isDAOCoin bool) *BalanceEntry {
	key := _dbKeyForCreatorPKIDHODLerPKIDToBalanceEntry(creator, holder, isDAOCoin)
	balanceEntryObj := &BalanceEntry{}
	balanceEntryItem, err := txn.Get(key)
	if err != nil {
		return nil
	}
	err = balanceEntryItem.Value(func(valBytes []byte) error {
		return gob.NewDecoder(bytes.NewReader(valBytes)).Decode(balanceEntryObj)
	})
	if err != nil {
		glog.Errorf("DbGetHolderPKIDCreatorPKIDToBalanceEntryWithTxn: Problem decoding "+
			"balance entry for holder %v and creator %v", PkToStringMainnet(PKIDToPublicKey(holder)), PkToStringMainnet(PKIDToPublicKey(creator)))
>>>>>>> c56e1cbf
		return nil
	}

	balanceEntryObj := &BalanceEntry{}
	balanceEntryObj.Decode(balanceEntryBytes)
	return balanceEntryObj
}

// DbGetBalanceEntriesYouHold fetches the BalanceEntries that the passed in pkid holds.
func DbGetBalanceEntriesYouHold(db *badger.DB, pkid *PKID, filterOutZeroBalances bool, isDAOCoin bool) ([]*BalanceEntry, error) {
	// Get the balance entries for the coins that *you hold*
	balanceEntriesYouHodl := []*BalanceEntry{}
	{
<<<<<<< HEAD
		prefix := append([]byte{}, Prefixes.PrefixHODLerPKIDCreatorPKIDToBalanceEntry...)
=======
		prefix := _dbGetPrefixForHODLerPKIDCreatorPKIDToBalanceEntry(isDAOCoin)
>>>>>>> c56e1cbf
		keyPrefix := append(prefix, pkid[:]...)
		_, entryByteStringsFound := _enumerateKeysForPrefix(db, keyPrefix)
		for _, byteString := range entryByteStringsFound {
			currentEntry := &BalanceEntry{}
<<<<<<< HEAD
			currentEntry.Decode(byteString)
			if filterOutZeroBalances && currentEntry.BalanceNanos == 0 {
=======
			if err := gob.NewDecoder(bytes.NewReader(byteString)).Decode(currentEntry); err != nil {
				return nil, err
			}
			if filterOutZeroBalances && currentEntry.BalanceNanos.IsZero() {
>>>>>>> c56e1cbf
				continue
			}
			balanceEntriesYouHodl = append(balanceEntriesYouHodl, currentEntry)
		}
	}

	return balanceEntriesYouHodl, nil
}

// DbGetBalanceEntriesHodlingYou fetches the BalanceEntries that hold the pkid passed in.
func DbGetBalanceEntriesHodlingYou(db *badger.DB, pkid *PKID, filterOutZeroBalances bool, isDAOCoin bool) ([]*BalanceEntry, error) {
	// Get the balance entries for the coins that *hold you*
	balanceEntriesThatHodlYou := []*BalanceEntry{}
	{
<<<<<<< HEAD
		prefix := append([]byte{}, Prefixes.PrefixCreatorPKIDHODLerPKIDToBalanceEntry...)
=======
		prefix := _dbGetPrefixForCreatorPKIDHODLerPKIDToBalanceEntry(isDAOCoin)
>>>>>>> c56e1cbf
		keyPrefix := append(prefix, pkid[:]...)
		_, entryByteStringsFound := _enumerateKeysForPrefix(db, keyPrefix)
		for _, byteString := range entryByteStringsFound {
			currentEntry := &BalanceEntry{}
<<<<<<< HEAD
			currentEntry.Decode(byteString)
			if filterOutZeroBalances && currentEntry.BalanceNanos == 0 {
=======
			if err := gob.NewDecoder(bytes.NewReader(byteString)).Decode(currentEntry); err != nil {
				return nil, err
			}
			if filterOutZeroBalances && currentEntry.BalanceNanos.IsZero() {
>>>>>>> c56e1cbf
				continue
			}
			balanceEntriesThatHodlYou = append(balanceEntriesThatHodlYou, currentEntry)
		}
	}

	return balanceEntriesThatHodlYou, nil
}

// =====================================================================================
// End coin balance entry code
// =====================================================================================

// startPrefix specifies a point in the DB at which the iteration should start.
// It doesn't have to map to an exact key because badger will just binary search
// and start right before/after that location.
//
// validForPrefix helps determine when the iteration should stop. The iteration
// stops at the last entry that has this prefix. Setting it to
// an empty byte string would cause the iteration to seek to the beginning of the db,
// whereas setting it to one of the Prefix bytes would cause the iteration to stop
// at the last entry with that prefix.
//
// maxKeyLen is required so we can pad the key with FF in the case the user wants
// to seek backwards. This is required due to a quirk of badgerdb. It is ignored
// if reverse == false.
//
// numToFetch specifies the number of entries to fetch. If set to zero then it
// fetches all entries that match the validForPrefix passed in.
func DBGetPaginatedKeysAndValuesForPrefixWithTxn(
	txn *badger.Txn, startPrefix []byte, validForPrefix []byte,
	maxKeyLen int, numToFetch int, reverse bool, fetchValues bool) (

	_keysFound [][]byte, _valsFound [][]byte, _err error) {

	keysFound := [][]byte{}
	valsFound := [][]byte{}

	opts := badger.DefaultIteratorOptions

	opts.PrefetchValues = fetchValues

	// Optionally go in reverse order.
	opts.Reverse = reverse

	it := txn.NewIterator(opts)
	defer it.Close()
	prefix := startPrefix
	if reverse {
		// When we iterate backwards, the prefix must be bigger than all possible
		// keys that could actually exist with this prefix. We achieve this by
		// padding the end of the dbPrefixx passed in up to the key length.
		prefix = make([]byte, maxKeyLen)
		for ii := 0; ii < maxKeyLen; ii++ {
			if ii < len(startPrefix) {
				prefix[ii] = startPrefix[ii]
			} else {
				prefix[ii] = 0xFF
			}
		}
	}
	for it.Seek(prefix); it.ValidForPrefix(validForPrefix); it.Next() {
		keyCopy := it.Item().KeyCopy(nil)
		if maxKeyLen != 0 && len(keyCopy) != maxKeyLen {
			return nil, nil, fmt.Errorf(
				"DBGetPaginatedKeysAndValuesForPrefixWithTxn: Invalid key length %v != %v",
				len(keyCopy), maxKeyLen)
		}

		var valCopy []byte
		if fetchValues {
			var err error
			valCopy, err = it.Item().ValueCopy(nil)
			if err != nil {
				return nil, nil, fmt.Errorf("DBGetPaginatedKeysAndValuesForPrefixWithTxn: "+
					"Error fetching value: %v", err)
			}
		}

		keysFound = append(keysFound, keyCopy)
		valsFound = append(valsFound, valCopy)

		if numToFetch != 0 && len(keysFound) == numToFetch {
			break
		}
	}

	// Return whatever we found.
	return keysFound, valsFound, nil
}

func DBGetPaginatedKeysAndValuesForPrefix(
	db *badger.DB, startPrefix []byte, validForPrefix []byte,
	keyLen int, numToFetch int, reverse bool, fetchValues bool) (
	_keysFound [][]byte, _valsFound [][]byte, _err error) {

	keysFound := [][]byte{}
	valsFound := [][]byte{}

	dbErr := db.View(func(txn *badger.Txn) error {
		var err error
		keysFound, valsFound, err = DBGetPaginatedKeysAndValuesForPrefixWithTxn(
			txn, startPrefix, validForPrefix, keyLen,
			numToFetch, reverse, fetchValues)
		if err != nil {
			return fmt.Errorf("DBGetPaginatedKeysAndValuesForPrefix: %v", err)
		}
		return nil
	})
	if dbErr != nil {
		return nil, nil, dbErr
	}

	return keysFound, valsFound, nil
}

func DBGetPaginatedPostsOrderedByTime(
	db *badger.DB, snap *Snapshot, startPostTimestampNanos uint64,
	startPostHash *BlockHash, numToFetch int, fetchPostEntries bool, reverse bool) (
	_postHashes []*BlockHash, _tstampNanos []uint64, _postEntries []*PostEntry,
	_err error) {

	startPostPrefix := append([]byte{}, Prefixes.PrefixTstampNanosPostHash...)

	if startPostTimestampNanos > 0 {
		startTstampBytes := EncodeUint64(startPostTimestampNanos)
		startPostPrefix = append(startPostPrefix, startTstampBytes...)
	}

	if startPostHash != nil {
		startPostPrefix = append(startPostPrefix, startPostHash[:]...)
	}

	// We fetch in reverse to get the latest posts.
	maxUint64Tstamp := []byte{0xFF, 0xFF, 0xFF, 0xFF, 0xFF, 0xFF, 0xFF, 0xFF}
	postIndexKeys, _, err := DBGetPaginatedKeysAndValuesForPrefix(
		db, startPostPrefix, Prefixes.PrefixTstampNanosPostHash, /*validForPrefix*/
		len(Prefixes.PrefixTstampNanosPostHash)+len(maxUint64Tstamp)+HashSizeBytes, /*keyLen*/
		numToFetch, reverse /*reverse*/, false /*fetchValues*/)
	if err != nil {
		return nil, nil, nil, fmt.Errorf("DBGetPaginatedPostsOrderedByTime: %v", err)
	}

	// Cut the post hashes and timestamps out of the returned keys.
	postHashes := []*BlockHash{}
	tstamps := []uint64{}
	startTstampIndex := len(Prefixes.PrefixTstampNanosPostHash)
	hashStartIndex := len(Prefixes.PrefixTstampNanosPostHash) + len(maxUint64Tstamp)
	hashEndIndex := hashStartIndex + HashSizeBytes
	for _, postKeyBytes := range postIndexKeys {
		currentPostHash := &BlockHash{}
		copy(currentPostHash[:], postKeyBytes[hashStartIndex:hashEndIndex])
		postHashes = append(postHashes, currentPostHash)

		tstamps = append(tstamps, DecodeUint64(
			postKeyBytes[startTstampIndex:hashStartIndex]))
	}

	// Fetch the PostEntries if desired.
	var postEntries []*PostEntry
	if fetchPostEntries {
		for _, postHash := range postHashes {
			postEntry := DBGetPostEntryByPostHash(db, snap, postHash)
			if postEntry == nil {
				return nil, nil, nil, fmt.Errorf("DBGetPaginatedPostsOrderedByTime: "+
					"PostHash %v does not have corresponding entry", postHash)
			}
			postEntries = append(postEntries, postEntry)
		}
	}

	return postHashes, tstamps, postEntries, nil
}

func DBGetProfilesByUsernamePrefixAndDeSoLocked(db *badger.DB,
	snap *Snapshot, usernamePrefix string, utxoView *UtxoView) (
	_profileEntries []*ProfileEntry, _err error) {

	startPrefix := append([]byte{}, Prefixes.PrefixProfileUsernameToPKID...)
	lowercaseUsernamePrefixString := strings.ToLower(usernamePrefix)
	lowercaseUsernamePrefix := []byte(lowercaseUsernamePrefixString)
	startPrefix = append(startPrefix, lowercaseUsernamePrefix...)

	_, pkidsFound, err := DBGetPaginatedKeysAndValuesForPrefix(
		db /*db*/, startPrefix, /*startPrefix*/
		startPrefix /*validForPrefix*/, 0, /*keyLen (ignored when reverse == false)*/
		0 /*numToFetch (zero fetches all)*/, false, /*reverse*/
		true /*fetchValues*/)
	if err != nil {
		return nil, fmt.Errorf("DBGetProfilesByUsernamePrefixAndDeSoLocked: %v", err)
	}

	// Have to do this to convert the PKIDs back into public keys
	// TODO: We should clean things up around public keys vs PKIDs
	pubKeysMap := make(map[PkMapKey][]byte)
	for _, pkidBytesIter := range pkidsFound {
		pkidBytes := pkidBytesIter
		if len(pkidBytes) != btcec.PubKeyBytesLenCompressed {
			continue
		}
		pkid := &PKID{}
		copy(pkid[:], pkidBytes)
		pubKey := DBGetPublicKeyForPKID(db, snap, pkid)
		if len(pubKey) != 0 {
			pubKeysMap[MakePkMapKey(pubKey)] = pubKey
		}
	}

	for username, profileEntry := range utxoView.ProfileUsernameToProfileEntry {
		if strings.HasPrefix(string(username[:]), lowercaseUsernamePrefixString) {
			pkMapKey := MakePkMapKey(profileEntry.PublicKey)
			pubKeysMap[pkMapKey] = profileEntry.PublicKey
		}
	}

	// Sigh.. convert the public keys *back* into PKIDs...
	profilesFound := []*ProfileEntry{}
	for _, pkIter := range pubKeysMap {
		pk := pkIter
		pkid := utxoView.GetPKIDForPublicKey(pk).PKID
		profile := utxoView.GetProfileEntryForPKID(pkid)
		// Double-check that a username matches the prefix.
		// If a user had the handle "elon" and then changed to "jeff" and that transaction hadn't mined yet,
		// we would return the profile for "jeff" when we search for "elon" which is incorrect.
		if profile != nil && strings.HasPrefix(strings.ToLower(string(profile.Username[:])), lowercaseUsernamePrefixString) {
			profilesFound = append(profilesFound, profile)
		}
	}

	// If there is no error, sort and return numToFetch. Username searches are always
	// sorted by coin value.
	sort.Slice(profilesFound, func(ii, jj int) bool {
		return profilesFound[ii].CreatorCoinEntry.DeSoLockedNanos > profilesFound[jj].CreatorCoinEntry.DeSoLockedNanos
	})

	return profilesFound, nil
}

// DBGetPaginatedProfilesByDeSoLocked returns up to 'numToFetch' profiles from the db.
func DBGetPaginatedProfilesByDeSoLocked(
	db *badger.DB, snap *Snapshot, startDeSoLockedNanos uint64,
	startProfilePubKeyy []byte, numToFetch int, fetchProfileEntries bool) (
	_profilePublicKeys [][]byte, _profileEntries []*ProfileEntry, _err error) {

	// Convert the start public key to a PKID.
	pkidEntry := DBGetPKIDEntryForPublicKey(db, snap, startProfilePubKeyy)

	startProfilePrefix := append([]byte{}, Prefixes.PrefixCreatorDeSoLockedNanosCreatorPKID...)
	var startDeSoLockedBytes []byte
	if pkidEntry != nil {
		startDeSoLockedBytes = EncodeUint64(startDeSoLockedNanos)
		startProfilePrefix = append(startProfilePrefix, startDeSoLockedBytes...)
		startProfilePrefix = append(startProfilePrefix, pkidEntry.PKID[:]...)
	} else {
		// If no pub key is provided, we just max out deso locked and start at the top of the list.
		maxBigEndianUint64Bytes := []byte{0xFF, 0xFF, 0xFF, 0xFF, 0xFF, 0xFF, 0xFF, 0xFF}
		startDeSoLockedBytes = maxBigEndianUint64Bytes
		startProfilePrefix = append(startProfilePrefix, startDeSoLockedBytes...)
	}

	keyLen := len(Prefixes.PrefixCreatorDeSoLockedNanosCreatorPKID) + len(startDeSoLockedBytes) + btcec.PubKeyBytesLenCompressed
	// We fetch in reverse to get the profiles with the most DeSo locked.
	profileIndexKeys, _, err := DBGetPaginatedKeysAndValuesForPrefix(
		db, startProfilePrefix, Prefixes.PrefixCreatorDeSoLockedNanosCreatorPKID, /*validForPrefix*/
		keyLen /*keyLen*/, numToFetch,
		true   /*reverse*/, false /*fetchValues*/)
	if err != nil {
		return nil, nil, fmt.Errorf("DBGetPaginatedProfilesByDeSoLocked: %v", err)
	}

	// Cut the pkids out of the returned keys.
	profilePKIDs := [][]byte{}
	startPKIDIndex := len(Prefixes.PrefixCreatorDeSoLockedNanosCreatorPKID) + len(startDeSoLockedBytes)
	endPKIDIndex := startPKIDIndex + btcec.PubKeyBytesLenCompressed
	for _, profileKeyBytes := range profileIndexKeys {
		currentPKID := make([]byte, btcec.PubKeyBytesLenCompressed)
		copy(currentPKID[:], profileKeyBytes[startPKIDIndex:endPKIDIndex][:])
		profilePKIDs = append(profilePKIDs, currentPKID)
	}

	profilePubKeys := [][]byte{}
	for _, pkidBytesIter := range profilePKIDs {
		pkidBytes := pkidBytesIter
		pkid := &PKID{}
		copy(pkid[:], pkidBytes)
		profilePubKeys = append(profilePubKeys, DBGetPublicKeyForPKID(db, snap, pkid))
	}

	if !fetchProfileEntries {
		return profilePubKeys, nil, nil
	}

	// Fetch the ProfileEntries if desired.
	var profileEntries []*ProfileEntry
	for _, profilePKID := range profilePKIDs {
		pkid := &PKID{}
		copy(pkid[:], profilePKID)
		profileEntry := DBGetProfileEntryForPKID(db, snap, pkid)
		if profileEntry == nil {
			return nil, nil, fmt.Errorf("DBGetAllProfilesByLockedDeSo: "+
				"ProfilePKID %v does not have corresponding entry",
				PkToStringBoth(profilePKID))
		}
		profileEntries = append(profileEntries, profileEntry)
	}

	return profilePubKeys, profileEntries, nil
}

// -------------------------------------------------------------------------------------
// Mempool Txn mapping funcions
// <prefix_id, txn hash BlockHash> -> <*MsgDeSoTxn>
// -------------------------------------------------------------------------------------

func _dbKeyForMempoolTxn(mempoolTx *MempoolTx) []byte {
	// Make a copy to avoid multiple calls to this function re-using the same slice.
	prefixCopy := append([]byte{}, Prefixes.PrefixMempoolTxnHashToMsgDeSoTxn...)
	timeAddedBytes := EncodeUint64(uint64(mempoolTx.Added.UnixNano()))
	key := append(prefixCopy, timeAddedBytes...)
	key = append(key, mempoolTx.Hash[:]...)

	return key
}

func DbPutMempoolTxnWithTxn(txn *badger.Txn, snap *Snapshot, mempoolTx *MempoolTx) error {

	mempoolTxnBytes, err := mempoolTx.Tx.ToBytes(false /*preSignatureBool*/)
	if err != nil {
		return errors.Wrapf(err, "DbPutMempoolTxnWithTxn: Problem encoding mempoolTxn to bytes.")
	}

	if err := DBSetWithTxn(txn, snap, _dbKeyForMempoolTxn(mempoolTx), mempoolTxnBytes); err != nil {
		return errors.Wrapf(err, "DbPutMempoolTxnWithTxn: Problem putting mapping for txn hash: %s", mempoolTx.Hash.String())
	}

	return nil
}

func DbPutMempoolTxn(handle *badger.DB, snap *Snapshot, mempoolTx *MempoolTx) error {

	return handle.Update(func(txn *badger.Txn) error {
		return DbPutMempoolTxnWithTxn(txn, snap, mempoolTx)
	})
}

func DbGetMempoolTxnWithTxn(txn *badger.Txn, snap *Snapshot, mempoolTx *MempoolTx) *MsgDeSoTxn {

	mempoolTxnObj := &MsgDeSoTxn{}
	mempoolTxnBytes, err := DBGetWithTxn(txn, snap, _dbKeyForMempoolTxn(mempoolTx))
	if err != nil {
		return nil
	}

	if err = gob.NewDecoder(bytes.NewReader(mempoolTxnBytes)).Decode(mempoolTxnObj); err != nil {
		glog.Errorf("DbGetMempoolTxnWithTxn: Problem reading "+
			"Tx for tx hash %s: %v", mempoolTx.Hash.String(), err)
		return nil
	}
	return mempoolTxnObj
}

func DbGetMempoolTxn(db *badger.DB, snap *Snapshot, mempoolTx *MempoolTx) *MsgDeSoTxn {
	var ret *MsgDeSoTxn
	db.View(func(txn *badger.Txn) error {
		ret = DbGetMempoolTxnWithTxn(txn, snap, mempoolTx)
		return nil
	})
	return ret
}

func DbGetAllMempoolTxnsSortedByTimeAdded(handle *badger.DB) (_mempoolTxns []*MsgDeSoTxn, _error error) {
	_, valuesFound := _enumerateKeysForPrefix(handle, Prefixes.PrefixMempoolTxnHashToMsgDeSoTxn)

	mempoolTxns := []*MsgDeSoTxn{}
	for _, mempoolTxnBytes := range valuesFound {
		mempoolTxn := &MsgDeSoTxn{}
		err := mempoolTxn.FromBytes(mempoolTxnBytes)
		if err != nil {
			return nil, errors.Wrapf(err, "DbGetAllMempoolTxnsSortedByTimeAdded: failed to decode mempoolTxnBytes.")
		}
		mempoolTxns = append(mempoolTxns, mempoolTxn)
	}

	// We don't need to sort the transactions because the DB keys include the time added and
	// are therefore retrieved from badger in order.

	return mempoolTxns, nil
}

func DbDeleteAllMempoolTxnsWithTxn(txn *badger.Txn, snap *Snapshot) error {
	txnKeysFound, _, err := _enumerateKeysForPrefixWithTxn(txn, Prefixes.PrefixMempoolTxnHashToMsgDeSoTxn)
	if err != nil {
		return errors.Wrapf(err, "DbDeleteAllMempoolTxnsWithTxn: ")
	}

	for _, txnKey := range txnKeysFound {
		err := DbDeleteMempoolTxnKeyWithTxn(txn, snap, txnKey)
		if err != nil {
			return errors.Wrapf(err, "DbDeleteAllMempoolTxMappings: Deleting mempool txnKey failed.")
		}
	}

	return nil
}

func FlushMempoolToDbWithTxn(txn *badger.Txn, snap *Snapshot, allTxns []*MempoolTx) error {
	for _, mempoolTx := range allTxns {
		err := DbPutMempoolTxnWithTxn(txn, snap, mempoolTx)
		if err != nil {
			return errors.Wrapf(err, "FlushMempoolToDb: Putting "+
				"mempool tx hash %s failed.", mempoolTx.Hash.String())
		}
	}

	return nil
}

func FlushMempoolToDb(handle *badger.DB, snap *Snapshot, allTxns []*MempoolTx) error {
	err := handle.Update(func(txn *badger.Txn) error {
		return FlushMempoolToDbWithTxn(txn, snap, allTxns)
	})
	if err != nil {
		return err
	}

	return nil
}

func DbDeleteAllMempoolTxns(handle *badger.DB, snap *Snapshot) error {
	handle.Update(func(txn *badger.Txn) error {
		return DbDeleteAllMempoolTxnsWithTxn(txn, snap)
	})

	return nil
}

func DbDeleteMempoolTxnWithTxn(txn *badger.Txn, snap *Snapshot, mempoolTx *MempoolTx) error {

	// When a mapping exists, delete it.
	if err := DBDeleteWithTxn(txn, snap, _dbKeyForMempoolTxn(mempoolTx)); err != nil {
		return errors.Wrapf(err, "DbDeleteMempoolTxMappingWithTxn: Deleting "+
			"mempool tx key failed.")
	}

	return nil
}

func DbDeleteMempoolTxn(handle *badger.DB, snap *Snapshot, mempoolTx *MempoolTx) error {
	return handle.Update(func(txn *badger.Txn) error {
		return DbDeleteMempoolTxnWithTxn(txn, snap, mempoolTx)
	})
}

func DbDeleteMempoolTxnKey(handle *badger.DB, snap *Snapshot, txnKey []byte) error {
	return handle.Update(func(txn *badger.Txn) error {
		return DbDeleteMempoolTxnKeyWithTxn(txn, snap, txnKey)
	})
}

func DbDeleteMempoolTxnKeyWithTxn(txn *badger.Txn, snap *Snapshot, txnKey []byte) error {

	// When a mapping exists, delete it.
	if err := DBDeleteWithTxn(txn, snap, txnKey); err != nil {
		return errors.Wrapf(err, "DbDeleteMempoolTxMappingWithTxn: Deleting "+
			"mempool tx key failed.")
	}

	return nil
}

func LogDBSummarySnapshot(db *badger.DB) {
	keyCountMap := make(map[byte]int)
	for prefixByte := byte(0); prefixByte < byte(40); prefixByte++ {
		keysForPrefix, _ := EnumerateKeysForPrefix(db, []byte{prefixByte})
		keyCountMap[prefixByte] = len(keysForPrefix)
	}
	glog.Info(spew.Printf("LogDBSummarySnapshot: Current DB summary snapshot: %v", keyCountMap))
}

func StartDBSummarySnapshots(db *badger.DB) {
	// Periodically count the number of keys for each prefix in the DB and log.
	// Note: every 30 seconds? That's a looot of DB scans. Should remove
	// This is interesting
	go func() {
		for {
			// Figure out how many keys there are for each prefix and log.
			glog.Info("StartDBSummarySnapshots: Counting DB keys...")
			LogDBSummarySnapshot(db)
			time.Sleep(30 * time.Second)
		}
	}()
}<|MERGE_RESOLUTION|>--- conflicted
+++ resolved
@@ -9,11 +9,8 @@
 	"encoding/hex"
 	"encoding/json"
 	"fmt"
-<<<<<<< HEAD
 	"github.com/dgraph-io/ristretto/z"
-=======
 	"github.com/holiman/uint256"
->>>>>>> c56e1cbf
 	"io"
 	"log"
 	"math"
@@ -102,13 +99,8 @@
 	// Messages are indexed by the public key of their senders and receivers. If
 	// a message sends from pkFrom to pkTo then there will be two separate entries,
 	// one for pkFrom and one for pkTo. The exact format is as follows:
-<<<<<<< HEAD
-	// <prefix_id, public key (33 bytes) || uint64 big-endian> -> < SenderPublicKey || RecipientPublicKey || EncryptedText >
+	// <public key (33 bytes) || uint64 big-endian> -> <MessageEntry>
 	PrefixPublicKeyTimestampToPrivateMessage []byte `prefix_id:"[12]" is_state:"true"`
-=======
-	// <public key (33 bytes) || uint64 big-endian> -> <MessageEntry>
-	_PrefixPublicKeyTimestampToPrivateMessage = []byte{12}
->>>>>>> c56e1cbf
 
 	// Tracks the tip of the transaction index. This is used to determine
 	// which blocks need to be processed in order to update the index.
@@ -189,8 +181,8 @@
 	// <prefix_id, user pub key [39]byte, reposted post hash [39]byte> -> RepostEntry
 	PrefixReposterPubKeyRepostedPostHashToRepostPostHash []byte `prefix_id:"[39]" is_state:"true"`
 	// Prefixes for diamonds:
-	//  <prefix_id, DiamondReceiverPKID [33]byte, DiamondSenderPKID [33]byte, posthash> -> <gob-encoded DiamondEntry>
-	//  <prefix_id, DiamondSenderPKID [33]byte, DiamondReceiverPKID [33]byte, posthash> -> <gob-encoded DiamondEntry>
+	//  <prefix_id, DiamondReceiverPKID [33]byte, DiamondSenderPKID [33]byte, posthash> -> <DiamondEntry>
+	//  <prefix_id, DiamondSenderPKID [33]byte, DiamondReceiverPKID [33]byte, posthash> -> <DiamondEntry>
 	PrefixDiamondReceiverPKIDDiamondSenderPKIDPostHash []byte `prefix_id:"[41]" is_state:"true"`
 	PrefixDiamondSenderPKIDDiamondReceiverPKIDPostHash []byte `prefix_id:"[43]" is_state:"true"`
 	// Public keys that have been restricted from signing blocks.
@@ -229,289 +221,14 @@
 	PrefixPublicKeyBlockHashToBlockReward []byte `prefix_id:"[53]" is_state:"true"`
 
 	// Prefix for Authorize Derived Key transactions:
-<<<<<<< HEAD
 	// 		<prefix_id, OwnerPublicKey [33]byte> -> <>
-	PrefixAuthorizeDerivedKey []byte `prefix_id:"[55]" is_state:"true"`
-	// TODO: This process is a bit error-prone. We should come up with a test or
-	// something to at least catch cases where people have two prefixes with the
-	// same ID.
-	// NEXT_TAG: 55
-}
-
-func getPrefixIdValue (structFields reflect.StructField, fieldType reflect.Type) (prefixId reflect.Value) {
-	var ref reflect.Value
-	if value := structFields.Tag.Get("prefix_id"); value != "-" {
-		ref = reflect.New(fieldType)
-		ref.Elem().Set(reflect.MakeSlice(fieldType, 0, 0))
-		if value != "" && value != "[]" {
-			if err := json.Unmarshal([]byte(value), ref.Interface()); err != nil {
-				panic(err)
-			}
-		}
-	} else {
-		panic(fmt.Errorf("prefix_id cannot be empty"))
-	}
-	return ref.Elem()
-}
-
-var Prefixes = GetPrefixes()
-func GetPrefixes() *DBPrefixes {
-	prefixes := &DBPrefixes{}
-	prefixElements := reflect.ValueOf(prefixes).Elem()
-	structFields := prefixElements.Type()
-	for i := 0; i < structFields.NumField(); i++ {
-		prefixField := prefixElements.Field(i)
-		prefixId := getPrefixIdValue(structFields.Field(i), prefixField.Type())
-		prefixField.Set(prefixId)
-	}
-	return prefixes
-}
-
-var StatePrefixes = GetStatePrefixes()
-type DBStatePrefixes struct {
-	Prefixes *DBPrefixes
-
-	StatePrefixesMap map[byte]bool
-	StatePrefixesList [][]byte
-}
-
-func GetStatePrefixes() *DBStatePrefixes {
-	statePrefixes := &DBStatePrefixes{}
-	statePrefixes.Prefixes = &DBPrefixes{}
-	statePrefixes.StatePrefixesMap = make(map[byte]bool)
-
-	prefixElements := reflect.ValueOf(statePrefixes.Prefixes).Elem()
-	structFields := prefixElements.Type()
-	for i := 0; i < structFields.NumField(); i++ {
-		prefixField := prefixElements.Field(i)
-		prefixId := getPrefixIdValue(structFields.Field(i), prefixField.Type())
-		prefixBytes := prefixId.Bytes()
-		if len(prefixBytes) > MaxPrefixLen {
-			panic(fmt.Errorf("prefix (%v) is longer than MaxPrefixLen: (%v)",
-				structFields.Field(i).Name, MaxPrefixLen))
-		}
-		prefix := prefixBytes[0]
-		if structFields.Field(i).Tag.Get("is_state") == "true" {
-			statePrefixes.StatePrefixesMap[prefix] = true
-			statePrefixes.StatePrefixesList = append(statePrefixes.StatePrefixesList, []byte{prefix})
-		} else {
-			statePrefixes.StatePrefixesMap[prefix] = false
-		}
-	}
-	return statePrefixes
-}
-
-func isStateKey(key []byte) bool {
-	if MaxPrefixLen > 1 {
-		panic(fmt.Errorf("this function only works if MaxPrefixLen is 1 but currently MaxPrefixLen=(%v)", MaxPrefixLen))
-	}
-	prefix := key[0]
-	if isState, exists := StatePrefixes.StatePrefixesMap[prefix]; exists && isState {
-		return true
-	}
-	return false
-}
-
-func EncodeKeyValue(key []byte, value []byte) []byte {
-	data := []byte{}
-
-	// Encode key and value similarly to how DER signatures are encoded
-	// len(key + value) || len(key) || key || len(value) || value
-	// This ensures integrity of the (key, value) pairs
-	data = append(data, UintToBuf(uint64(len(key)+len(value)))...)
-	data = append(data, UintToBuf(uint64(len(key)))...)
-	data = append(data, key...)
-	data = append(data, UintToBuf(uint64(len(value)))...)
-	data = append(data, value...)
-
-	return data
-}
-
-// DBSetWithTxn is a wrapper around BadgerDB Set function which allows us to add
-// computation prior to DB writes. In particular, we use it to maintain a dynamic
-// LRU cache, and to build DB snapshots with ancestral records.
-func DBSetWithTxn(txn *badger.Txn, snap *Snapshot, key []byte, value []byte) error {
-	// We only cache / update ancestral records when we're dealing with state prefix.
-	isState := snap != nil && snap.isState(key)
-	var ancestralValue []byte
-	var getError error
-
-	// If snapshot was provided, we will need to load the current value of the record
-	// so that we can later write it in the ancestral record. We first lookup cache.
-	if isState {
-		// We check if we've already read this key and stored it in the cache.
-		// Otherwise, we fetch the current value of this record from the DB.
-		ancestralValue, getError = DBGetWithTxn(txn, snap, key)
-
-		// If there is some error with the DB read, other than non-existent key, we return.
-		if getError != nil && getError != badger.ErrKeyNotFound {
-			return errors.Wrapf(getError, "DBSetWithTxn: problem reading record " +
-				"from DB with key: %v", key)
-		}
-	}
-
-	// We update the DB record with the intended value.
-	err := txn.Set(key, value)
-	if err != nil {
-		return errors.Wrapf(err, "DBSetWithTxn: Problem setting record " +
-			"in DB with key: %v, value: %v", key, value)
-	}
-
-	// After a successful DB write, we update the snapshot.
-	if isState {
-		keyString := hex.EncodeToString(key)
-
-		// Update ancestral record structures depending on the existing DB record.
-		if err := snap.PrepareAncestralRecord(keyString, ancestralValue, getError != badger.ErrKeyNotFound); err != nil {
-			return errors.Wrapf(err, "DBSetWithTxn: Problem preparing ancestral record")
-		}
-		// Now save the newest record to cache.
-		snap.Cache.Add(keyString, value)
-
-		// We have to remove the previous value from the state checksum.
-		// Because checksum is commutative, we can safely remove the past value here.
-		if getError == nil {
-			if err := snap.Checksum.RemoveBytes(EncodeKeyValue(key, ancestralValue)); err != nil {
-				return errors.Wrapf(err, "DBSetWithTxn: Problem updating the checksum ")
-			}
-		}
-		// We also add the new record to the checksum.
-		if err := snap.Checksum.AddBytes(EncodeKeyValue(key, value)); err != nil {
-			return errors.Wrapf(err, "DBSetWithTxn: Problem updating the checksum ")
-		}
-	}
-	return nil
-}
-
-// DBGetWithTxn is a wrapper function around the BadgerDB get function. It returns
-// the DB entry associated with the given key and handles the logic around the LRU cache.
-// Whenever we read/write records in the DB, we place a copy in the LRU cache to save
-// us lookup time.
-func DBGetWithTxn(txn *badger.Txn, snap *Snapshot, key []byte) ([]byte, error) {
-	// We only cache / update ancestral records when we're dealing with state prefix.
-	isState := snap != nil && snap.isState(key)
-	keyString := hex.EncodeToString(key)
-
-	// Lookup the snapshot cache and check if we've already stored a value there.
-	if isState {
-		if val, exists := snap.Cache.Lookup(keyString); exists {
-			return val.([]byte), nil
-		}
-	}
-
-	// If record doesn't exist in cache, we get it from the DB.
-	item, err := txn.Get(key)
-	if err != nil {
-		return nil, err
-	}
-	itemData, err := item.ValueCopy(nil)
-
-	// If DBWriteSemaphore semaphore indicates that a flush takes place, we don't update cache.
-	if isState && atomic.LoadInt32(&snap.MainDBSemaphore) % 2 == 0 {
-		// TODO: Can this somehow f us if the flush starts after we got here?
-		snap.Cache.Add(keyString, itemData)
-	}
-	return itemData, nil
-}
-
-// DBDeleteWithTxn is a wrapper function around BadgerDB delete function.
-// It allows us to update the snapshot LRU cache and ancestral records.
-func DBDeleteWithTxn(txn *badger.Txn, snap *Snapshot, key []byte) error {
-	var ancestralValue []byte
-	var getError error
-	isState := snap != nil && snap.isState(key)
-
-	// If snapshot was provided, we will need to load the current value of the record
-	// so that we can later write it in the ancestral record. We first lookup cache.
-	if isState {
-		// We check if we've already read this key and stored it in the cache.
-		// Otherwise, we fetch the current value of this record from the DB.
-		ancestralValue, getError = DBGetWithTxn(txn, snap, key)
-		if getError == badger.ErrKeyNotFound {
-			return nil
-		}
-
-		// If there is some error with the DB read, other than non-existent key, we return.
-		if getError != nil {
-			return errors.Wrapf(getError, "DBDeleteWithTxn: problem checking for DB record " +
-				"with key: %v", key)
-		}
-	}
-
-	err := txn.Delete(key)
-	if err != nil {
-		return errors.Wrapf(err, "DBDeleteWithTxn: Problem deleting record " +
-			"from DB with key: %v", key)
-	}
-
-	// After a successful DB delete, we update the snapshot.
-	if isState {
-		keyString := hex.EncodeToString(key)
-
-		// Update ancestral record structures depending on the existing DB record.
-		if err := snap.PrepareAncestralRecord(keyString, ancestralValue, true); err != nil {
-			return errors.Wrapf(err, "DBDeleteWithTxn: Problem preparing ancestral record")
-		}
-		// Now delete the past record from the cache.
-		snap.Cache.Delete(keyString)
-		// We have to remove the previous value from the state checksum.
-		// Because checksum is commutative, we can safely remove the past value here.
-		if err := snap.Checksum.RemoveBytes(EncodeKeyValue(key, ancestralValue)); err != nil {
-			return errors.Wrapf(err, "DBSetWithTxn: Problem updating the checksum ")
-		}
-	}
-	return nil
-}
-
-func DBIteratePrefixKeys(db *badger.DB, prefix []byte, lastKey []byte, maxBytes uint32) (
-	[]*DBEntry, bool, error) {
-	var dbEntries []*DBEntry
-	totalBytes := 0
-	full := false
-
-	err := db.View(func(txn *badger.Txn) error {
-		opts := badger.DefaultIteratorOptions
-
-		it := txn.NewIterator(opts)
-		defer it.Close()
-
-		for it.Seek(lastKey); it.ValidForPrefix(prefix) && !full; it.Next() {
-			item := it.Item()
-			k := item.Key()
-			err := item.Value(func(v []byte) error {
-				dbEntries = append(dbEntries, DBEntryFromBytes(k, v))
-				totalBytes += len(k) + len(v)
-				if totalBytes > int(maxBytes) {
-					full = true
-				}
-				return nil
-			})
-			if err != nil {
-				return err
-			}
-		}
-		return nil
-	})
-	if err != nil {
-		return nil, true, err
-	}
-	return dbEntries, full, nil
-}
-
-func DBStreamPrefixKeys(db *badger.DB) (*map[string][]byte, error) {
-	stream := db.NewStream()
-	stream.NumGo = 4
-	stream.Prefix = Prefixes.PrefixUtxoKeyToUtxoEntry
-	stream.LogPrefix = "Badger.Streaming"
-=======
-	// 		<prefix, OwnerPublicKey [33]byte> -> <>
-	_PrefixAuthorizeDerivedKey = []byte{54}
+	PrefixAuthorizeDerivedKey []byte `prefix_id:"[54]" is_state:"true"`
 
 	// Prefixes for DAO coin fields:
 	// <prefix, HODLer PKID [33]byte, creator PKID [33]byte> -> <BalanceEntry>
 	// <prefix, creator PKID [33]byte, HODLer PKID [33]byte> -> <BalanceEntry>
-	_PrefixHODLerPKIDCreatorPKIDToDAOCoinBalanceEntry = []byte{55}
-	_PrefixCreatorPKIDHODLerPKIDToDAOCoinBalanceEntry = []byte{56}
+	PrefixHODLerPKIDCreatorPKIDToDAOCoinBalanceEntry []byte `prefix_id:"[55]" is_state:"true"`
+	PrefixCreatorPKIDHODLerPKIDToDAOCoinBalanceEntry []byte `prefix_id:"[56]" is_state:"true"`
 
 	// Prefix for MessagingGroupEntries indexed by OwnerPublicKey and GroupKeyName:
 	//
@@ -533,7 +250,7 @@
 	//   easy access to the owner key for decrypting messages.
 	//
 	// <prefix, GroupOwnerPublicKey [33]byte, GroupKeyName [32]byte> -> <MessagingGroupEntry>
-	_PrefixMessagingGroupEntriesByOwnerPubKeyAndGroupKeyName = []byte{57}
+	PrefixMessagingGroupEntriesByOwnerPubKeyAndGroupKeyName []byte `prefix_id:"[57]" is_state:"true"`
 
 	// Prefix for Message MessagingGroupMembers:
 	//
@@ -556,14 +273,279 @@
 	//   you read all the fetching code around this index.
 	//
 	// <prefix, OwnerPublicKey [33]byte, GroupMessagingPublicKey [33]byte> -> <HackedMessagingKeyEntry>
-	_PrefixMessagingGroupMetadataByMemberPubKeyAndGroupMessagingPubKey = []byte{58}
+	PrefixMessagingGroupMetadataByMemberPubKeyAndGroupMessagingPubKey []byte `prefix_id:"[58]" is_state:"true"`
 
 	// TODO: This process is a bit error-prone. We should come up with a test or
 	// something to at least catch cases where people have two prefixes with the
 	// same ID.
 	// NEXT_TAG: 59
-)
->>>>>>> c56e1cbf
+}
+
+func getPrefixIdValue (structFields reflect.StructField, fieldType reflect.Type) (prefixId reflect.Value) {
+	var ref reflect.Value
+	if value := structFields.Tag.Get("prefix_id"); value != "-" {
+		ref = reflect.New(fieldType)
+		ref.Elem().Set(reflect.MakeSlice(fieldType, 0, 0))
+		if value != "" && value != "[]" {
+			if err := json.Unmarshal([]byte(value), ref.Interface()); err != nil {
+				panic(err)
+			}
+		}
+	} else {
+		panic(fmt.Errorf("prefix_id cannot be empty"))
+	}
+	return ref.Elem()
+}
+
+var Prefixes = GetPrefixes()
+func GetPrefixes() *DBPrefixes {
+	prefixes := &DBPrefixes{}
+	prefixElements := reflect.ValueOf(prefixes).Elem()
+	structFields := prefixElements.Type()
+	for i := 0; i < structFields.NumField(); i++ {
+		prefixField := prefixElements.Field(i)
+		prefixId := getPrefixIdValue(structFields.Field(i), prefixField.Type())
+		prefixField.Set(prefixId)
+	}
+	return prefixes
+}
+
+var StatePrefixes = GetStatePrefixes()
+type DBStatePrefixes struct {
+	Prefixes *DBPrefixes
+
+	StatePrefixesMap map[byte]bool
+	StatePrefixesList [][]byte
+}
+
+func GetStatePrefixes() *DBStatePrefixes {
+	statePrefixes := &DBStatePrefixes{}
+	statePrefixes.Prefixes = &DBPrefixes{}
+	statePrefixes.StatePrefixesMap = make(map[byte]bool)
+
+	prefixElements := reflect.ValueOf(statePrefixes.Prefixes).Elem()
+	structFields := prefixElements.Type()
+	for i := 0; i < structFields.NumField(); i++ {
+		prefixField := prefixElements.Field(i)
+		prefixId := getPrefixIdValue(structFields.Field(i), prefixField.Type())
+		prefixBytes := prefixId.Bytes()
+		if len(prefixBytes) > MaxPrefixLen {
+			panic(fmt.Errorf("prefix (%v) is longer than MaxPrefixLen: (%v)",
+				structFields.Field(i).Name, MaxPrefixLen))
+		}
+		prefix := prefixBytes[0]
+		if structFields.Field(i).Tag.Get("is_state") == "true" {
+			statePrefixes.StatePrefixesMap[prefix] = true
+			statePrefixes.StatePrefixesList = append(statePrefixes.StatePrefixesList, []byte{prefix})
+		} else {
+			statePrefixes.StatePrefixesMap[prefix] = false
+		}
+	}
+	return statePrefixes
+}
+
+func isStateKey(key []byte) bool {
+	if MaxPrefixLen > 1 {
+		panic(fmt.Errorf("this function only works if MaxPrefixLen is 1 but currently MaxPrefixLen=(%v)", MaxPrefixLen))
+	}
+	prefix := key[0]
+	if isState, exists := StatePrefixes.StatePrefixesMap[prefix]; exists && isState {
+		return true
+	}
+	return false
+}
+
+func EncodeKeyValue(key []byte, value []byte) []byte {
+	data := []byte{}
+
+	// Encode key and value similarly to how DER signatures are encoded
+	// len(key + value) || len(key) || key || len(value) || value
+	// This ensures integrity of the (key, value) pairs
+	data = append(data, UintToBuf(uint64(len(key)+len(value)))...)
+	data = append(data, UintToBuf(uint64(len(key)))...)
+	data = append(data, key...)
+	data = append(data, UintToBuf(uint64(len(value)))...)
+	data = append(data, value...)
+
+	return data
+}
+
+// DBSetWithTxn is a wrapper around BadgerDB Set function which allows us to add
+// computation prior to DB writes. In particular, we use it to maintain a dynamic
+// LRU cache, and to build DB snapshots with ancestral records.
+func DBSetWithTxn(txn *badger.Txn, snap *Snapshot, key []byte, value []byte) error {
+	// We only cache / update ancestral records when we're dealing with state prefix.
+	isState := snap != nil && snap.isState(key)
+	var ancestralValue []byte
+	var getError error
+
+	// If snapshot was provided, we will need to load the current value of the record
+	// so that we can later write it in the ancestral record. We first lookup cache.
+	if isState {
+		// We check if we've already read this key and stored it in the cache.
+		// Otherwise, we fetch the current value of this record from the DB.
+		ancestralValue, getError = DBGetWithTxn(txn, snap, key)
+
+		// If there is some error with the DB read, other than non-existent key, we return.
+		if getError != nil && getError != badger.ErrKeyNotFound {
+			return errors.Wrapf(getError, "DBSetWithTxn: problem reading record " +
+				"from DB with key: %v", key)
+		}
+	}
+
+	// We update the DB record with the intended value.
+	err := txn.Set(key, value)
+	if err != nil {
+		return errors.Wrapf(err, "DBSetWithTxn: Problem setting record " +
+			"in DB with key: %v, value: %v", key, value)
+	}
+
+	// After a successful DB write, we update the snapshot.
+	if isState {
+		keyString := hex.EncodeToString(key)
+
+		// Update ancestral record structures depending on the existing DB record.
+		if err := snap.PrepareAncestralRecord(keyString, ancestralValue, getError != badger.ErrKeyNotFound); err != nil {
+			return errors.Wrapf(err, "DBSetWithTxn: Problem preparing ancestral record")
+		}
+		// Now save the newest record to cache.
+		snap.Cache.Add(keyString, value)
+
+		// We have to remove the previous value from the state checksum.
+		// Because checksum is commutative, we can safely remove the past value here.
+		if getError == nil {
+			if err := snap.Checksum.RemoveBytes(EncodeKeyValue(key, ancestralValue)); err != nil {
+				return errors.Wrapf(err, "DBSetWithTxn: Problem updating the checksum ")
+			}
+		}
+		// We also add the new record to the checksum.
+		if err := snap.Checksum.AddBytes(EncodeKeyValue(key, value)); err != nil {
+			return errors.Wrapf(err, "DBSetWithTxn: Problem updating the checksum ")
+		}
+	}
+	return nil
+}
+
+// DBGetWithTxn is a wrapper function around the BadgerDB get function. It returns
+// the DB entry associated with the given key and handles the logic around the LRU cache.
+// Whenever we read/write records in the DB, we place a copy in the LRU cache to save
+// us lookup time.
+func DBGetWithTxn(txn *badger.Txn, snap *Snapshot, key []byte) ([]byte, error) {
+	// We only cache / update ancestral records when we're dealing with state prefix.
+	isState := snap != nil && snap.isState(key)
+	keyString := hex.EncodeToString(key)
+
+	// Lookup the snapshot cache and check if we've already stored a value there.
+	if isState {
+		if val, exists := snap.Cache.Lookup(keyString); exists {
+			return val.([]byte), nil
+		}
+	}
+
+	// If record doesn't exist in cache, we get it from the DB.
+	item, err := txn.Get(key)
+	if err != nil {
+		return nil, err
+	}
+	itemData, err := item.ValueCopy(nil)
+
+	// If DBWriteSemaphore semaphore indicates that a flush takes place, we don't update cache.
+	if isState && atomic.LoadInt32(&snap.MainDBSemaphore) % 2 == 0 {
+		// TODO: Can this somehow f us if the flush starts after we got here?
+		snap.Cache.Add(keyString, itemData)
+	}
+	return itemData, nil
+}
+
+// DBDeleteWithTxn is a wrapper function around BadgerDB delete function.
+// It allows us to update the snapshot LRU cache and ancestral records.
+func DBDeleteWithTxn(txn *badger.Txn, snap *Snapshot, key []byte) error {
+	var ancestralValue []byte
+	var getError error
+	isState := snap != nil && snap.isState(key)
+
+	// If snapshot was provided, we will need to load the current value of the record
+	// so that we can later write it in the ancestral record. We first lookup cache.
+	if isState {
+		// We check if we've already read this key and stored it in the cache.
+		// Otherwise, we fetch the current value of this record from the DB.
+		ancestralValue, getError = DBGetWithTxn(txn, snap, key)
+		if getError == badger.ErrKeyNotFound {
+			return nil
+		}
+
+		// If there is some error with the DB read, other than non-existent key, we return.
+		if getError != nil {
+			return errors.Wrapf(getError, "DBDeleteWithTxn: problem checking for DB record " +
+				"with key: %v", key)
+		}
+	}
+
+	err := txn.Delete(key)
+	if err != nil {
+		return errors.Wrapf(err, "DBDeleteWithTxn: Problem deleting record " +
+			"from DB with key: %v", key)
+	}
+
+	// After a successful DB delete, we update the snapshot.
+	if isState {
+		keyString := hex.EncodeToString(key)
+
+		// Update ancestral record structures depending on the existing DB record.
+		if err := snap.PrepareAncestralRecord(keyString, ancestralValue, true); err != nil {
+			return errors.Wrapf(err, "DBDeleteWithTxn: Problem preparing ancestral record")
+		}
+		// Now delete the past record from the cache.
+		snap.Cache.Delete(keyString)
+		// We have to remove the previous value from the state checksum.
+		// Because checksum is commutative, we can safely remove the past value here.
+		if err := snap.Checksum.RemoveBytes(EncodeKeyValue(key, ancestralValue)); err != nil {
+			return errors.Wrapf(err, "DBSetWithTxn: Problem updating the checksum ")
+		}
+	}
+	return nil
+}
+
+func DBIteratePrefixKeys(db *badger.DB, prefix []byte, lastKey []byte, maxBytes uint32) (
+	[]*DBEntry, bool, error) {
+	var dbEntries []*DBEntry
+	totalBytes := 0
+	full := false
+
+	err := db.View(func(txn *badger.Txn) error {
+		opts := badger.DefaultIteratorOptions
+
+		it := txn.NewIterator(opts)
+		defer it.Close()
+
+		for it.Seek(lastKey); it.ValidForPrefix(prefix) && !full; it.Next() {
+			item := it.Item()
+			k := item.Key()
+			err := item.Value(func(v []byte) error {
+				dbEntries = append(dbEntries, DBEntryFromBytes(k, v))
+				totalBytes += len(k) + len(v)
+				if totalBytes > int(maxBytes) {
+					full = true
+				}
+				return nil
+			})
+			if err != nil {
+				return err
+			}
+		}
+		return nil
+	})
+	if err != nil {
+		return nil, true, err
+	}
+	return dbEntries, full, nil
+}
+
+func DBStreamPrefixKeys(db *badger.DB) (*map[string][]byte, error) {
+	stream := db.NewStream()
+	stream.NumGo = 4
+	stream.Prefix = Prefixes.PrefixUtxoKeyToUtxoEntry
+	stream.LogPrefix = "Badger.Streaming"
 
 	output := make(map[string][]byte)
 	stream.Send = func(batch *z.Buffer) error {
@@ -925,13 +907,8 @@
 }
 
 // Note that this adds a mapping for the sender *and* the recipient.
-<<<<<<< HEAD
-func DbPutMessageEntryWithTxn(txn *badger.Txn, snap *Snapshot,
-	messageEntry *MessageEntry) error {
-=======
-func DBPutMessageEntryWithTxn(
-	txn *badger.Txn, messageKey MessageKey, messageEntry *MessageEntry) error {
->>>>>>> c56e1cbf
+func DBPutMessageEntryWithTxn(txn *badger.Txn, snap *Snapshot,
+	messageKey MessageKey, messageEntry *MessageEntry) error {
 
 	if err := IsByteArrayValidPublicKey(messageEntry.SenderPublicKey[:]); err != nil {
 		return errors.Wrapf(err, "DBPutMessageEntryWithTxn: Problem validating sender public key")
@@ -939,18 +916,7 @@
 	if err := IsByteArrayValidPublicKey(messageEntry.RecipientPublicKey[:]); err != nil {
 		return errors.Wrapf(err, "DBPutMessageEntryWithTxn: Problem validating recipient public key")
 	}
-<<<<<<< HEAD
-
-	messageEntryBytes := messageEntry.Encode()
-
-	if err := DBSetWithTxn(txn, snap, _dbKeyForMessageEntry(
-		messageEntry.SenderPublicKey, messageEntry.TstampNanos), messageEntryBytes); err != nil {
-
-		return errors.Wrapf(err, "DbPutMessageEntryWithTxn: Problem adding mapping for sender: ")
-	}
-	if err := DBSetWithTxn(txn, snap, _dbKeyForMessageEntry(
-		messageEntry.RecipientPublicKey, messageEntry.TstampNanos), messageEntryBytes); err != nil {
-=======
+
 	if err := ValidateGroupPublicKeyAndName(messageEntry.SenderMessagingPublicKey[:], messageEntry.SenderMessagingGroupKeyName[:]); err != nil {
 		return errors.Wrapf(err, "DBPutMessageEntryWithTxn: Problem validating sender public key and key name")
 	}
@@ -958,9 +924,8 @@
 		return errors.Wrapf(err, "DBPutMessageEntryWithTxn: Problem validating recipient public key and key name")
 	}
 
-	if err := txn.Set(_dbKeyForMessageEntry(
+	if err := DBSetWithTxn(txn, snap, _dbKeyForMessageEntry(
 		messageKey.PublicKey[:], messageKey.TstampNanos), messageEntry.Encode()); err != nil {
->>>>>>> c56e1cbf
 
 		return errors.Wrapf(err, "DBPutMessageEntryWithTxn: Problem setting the message (%v)", messageEntry.Encode())
 	}
@@ -968,69 +933,34 @@
 	return nil
 }
 
-<<<<<<< HEAD
-func DbPutMessageEntry(handle *badger.DB, snap *Snapshot, messageEntry *MessageEntry) error {
+func DBPutMessageEntry(handle *badger.DB, snap *Snapshot,
+	messageKey MessageKey, messageEntry *MessageEntry) error {
 
 	return handle.Update(func(txn *badger.Txn) error {
-		return DbPutMessageEntryWithTxn(txn, snap, messageEntry)
-	})
-}
-
-func DbGetMessageEntryWithTxn(txn *badger.Txn, snap *Snapshot,
+		return DBPutMessageEntryWithTxn(txn, snap, messageKey, messageEntry)
+	})
+}
+
+func DBGetMessageEntryWithTxn(txn *badger.Txn, snap *Snapshot,
 	publicKey []byte, tstampNanos uint64) *MessageEntry {
-=======
-func DBPutMessageEntry(handle *badger.DB, messageKey MessageKey, messageEntry *MessageEntry) error {
-
-	return handle.Update(func(txn *badger.Txn) error {
-		return DBPutMessageEntryWithTxn(txn, messageKey, messageEntry)
-	})
-}
-
-func DBGetMessageEntryWithTxn(
-	txn *badger.Txn, publicKey []byte, tstampNanos uint64) *MessageEntry {
->>>>>>> c56e1cbf
 
 	key := _dbKeyForMessageEntry(publicKey, tstampNanos)
 	privateMessageBytes, err := DBGetWithTxn(txn, snap, key)
 	if err != nil {
-		if err != badger.ErrKeyNotFound {
-			glog.Errorf("DbGetMessageEntryWithTxn: Problem reading "+
-				"MessageEntry for public key %s with tstampnanos %d",
-				PkToStringMainnet(publicKey), tstampNanos)
-		}
-		return nil
-	}
-<<<<<<< HEAD
+		return nil
+	}
 
 	privateMessageObj := &MessageEntry{}
 	privateMessageObj.Decode(privateMessageBytes)
 	return privateMessageObj
 }
 
-func DbGetMessageEntry(db *badger.DB, snap *Snapshot,
+func DBGetMessageEntry(db *badger.DB, snap *Snapshot,
 	publicKey []byte, tstampNanos uint64) *MessageEntry {
 
 	var ret *MessageEntry
 	db.View(func(txn *badger.Txn) error {
-		ret = DbGetMessageEntryWithTxn(txn, snap, publicKey, tstampNanos)
-=======
-	err = privateMessageItem.Value(func(valBytes []byte) error {
-		return privateMessageObj.Decode(valBytes)
-	})
-	if err != nil {
-		glog.Errorf("DBGetMessageEntryWithTxn: Problem reading "+
-			"MessageEntry for public key %s with tstampnanos %d",
-			PkToStringMainnet(publicKey), tstampNanos)
-		return nil
-	}
-	return privateMessageObj
-}
-
-func DBGetMessageEntry(db *badger.DB, publicKey []byte, tstampNanos uint64) *MessageEntry {
-	var ret *MessageEntry
-	db.View(func(txn *badger.Txn) error {
-		ret = DBGetMessageEntryWithTxn(txn, publicKey, tstampNanos)
->>>>>>> c56e1cbf
+		ret = DBGetMessageEntryWithTxn(txn, snap, publicKey, tstampNanos)
 		return nil
 	})
 	return ret
@@ -1038,59 +968,31 @@
 
 // Note this deletes the message for the sender *and* receiver since a mapping
 // should exist for each.
-<<<<<<< HEAD
-func DbDeleteMessageEntryMappingsWithTxn(txn *badger.Txn, snap *Snapshot,
+func DBDeleteMessageEntryMappingsWithTxn(txn *badger.Txn, snap *Snapshot,
 	publicKey []byte, tstampNanos uint64) error {
 
 	// First pull up the mapping that exists for the public key passed in.
 	// If one doesn't exist then there's nothing to do.
-	existingMessage := DbGetMessageEntryWithTxn(txn, snap, publicKey, tstampNanos)
-=======
-func DBDeleteMessageEntryMappingsWithTxn(
-	txn *badger.Txn, publicKey []byte, tstampNanos uint64) error {
-
-	// First pull up the mapping that exists for the public key passed in.
-	// If one doesn't exist then there's nothing to do.
-	existingMessage := DBGetMessageEntryWithTxn(txn, publicKey, tstampNanos)
->>>>>>> c56e1cbf
+	existingMessage := DBGetMessageEntryWithTxn(txn, snap, publicKey, tstampNanos)
 	if existingMessage == nil {
 		return nil
 	}
 
 	// When a message exists, delete the mapping for the sender and receiver.
-<<<<<<< HEAD
-	if err := DBDeleteWithTxn(txn, snap, _dbKeyForMessageEntry(existingMessage.SenderPublicKey, tstampNanos)); err != nil {
-		return errors.Wrapf(err, "DbDeleteMessageEntryMappingsWithTxn: Deleting "+
-			"sender mapping for public key %s and tstamp %d failed",
-			PkToStringMainnet(existingMessage.SenderPublicKey), tstampNanos)
-	}
-	if err := DBDeleteWithTxn(txn, snap, _dbKeyForMessageEntry(existingMessage.RecipientPublicKey, tstampNanos)); err != nil {
-		return errors.Wrapf(err, "DbDeleteMessageEntryMappingsWithTxn: Deleting "+
-			"recipient mapping for public key %s and tstamp %d failed",
-			PkToStringMainnet(existingMessage.RecipientPublicKey), tstampNanos)
-=======
-	if err := txn.Delete(_dbKeyForMessageEntry(publicKey, tstampNanos)); err != nil {
+	if err := DBDeleteWithTxn(txn, snap, _dbKeyForMessageEntry(publicKey, tstampNanos)); err != nil {
 		return errors.Wrapf(err, "DBDeleteMessageEntryMappingsWithTxn: Deleting "+
 			"sender mapping for public key %s and tstamp %d failed",
 			PkToStringMainnet(publicKey), tstampNanos)
->>>>>>> c56e1cbf
-	}
-
+	}
 
 	return nil
 }
 
-<<<<<<< HEAD
-func DbDeleteMessageEntryMappings(handle *badger.DB, snap *Snapshot,
+func DBDeleteMessageEntryMappings(handle *badger.DB, snap *Snapshot,
 	publicKey []byte, tstampNanos uint64) error {
 
 	return handle.Update(func(txn *badger.Txn) error {
-		return DbDeleteMessageEntryMappingsWithTxn(txn, snap, publicKey, tstampNanos)
-=======
-func DBDeleteMessageEntryMappings(handle *badger.DB, publicKey []byte, tstampNanos uint64) error {
-	return handle.Update(func(txn *badger.Txn) error {
-		return DBDeleteMessageEntryMappingsWithTxn(txn, publicKey, tstampNanos)
->>>>>>> c56e1cbf
+		return DBDeleteMessageEntryMappingsWithTxn(txn, snap, publicKey, tstampNanos)
 	})
 }
 
@@ -1109,14 +1011,10 @@
 	privateMessages := []*MessageEntry{}
 	for _, valBytes := range valuesFound {
 		privateMessageObj := &MessageEntry{}
-<<<<<<< HEAD
-		privateMessageObj.Decode(valBytes)
-=======
 		if err := privateMessageObj.Decode(valBytes); err != nil {
 			return nil, errors.Wrapf(
 				err, "DBGetMessageEntriesForPublicKey: Problem decoding value: ")
 		}
->>>>>>> c56e1cbf
 
 		privateMessages = append(privateMessages, privateMessageObj)
 	}
@@ -1241,80 +1139,74 @@
 // -------------------------------------------------------------------------------------
 
 func _dbKeyForMessagingGroupEntry(messagingGroupEntry *MessagingGroupKey) []byte {
-	prefixCopy := append([]byte{}, _PrefixMessagingGroupEntriesByOwnerPubKeyAndGroupKeyName...)
+	prefixCopy := append([]byte{}, Prefixes.PrefixMessagingGroupEntriesByOwnerPubKeyAndGroupKeyName...)
 	key := append(prefixCopy, messagingGroupEntry.OwnerPublicKey[:]...)
 	key = append(key, messagingGroupEntry.GroupKeyName[:]...)
 	return key
 }
 
 func _dbSeekPrefixForMessagingGroupEntry(ownerPublicKey *PublicKey) []byte {
-	prefixCopy := append([]byte{}, _PrefixMessagingGroupEntriesByOwnerPubKeyAndGroupKeyName...)
+	prefixCopy := append([]byte{}, Prefixes.PrefixMessagingGroupEntriesByOwnerPubKeyAndGroupKeyName...)
 	return append(prefixCopy, ownerPublicKey[:]...)
 }
 
-func DBPutMessagingGroupEntryWithTxn(
-	txn *badger.Txn, ownerPublicKey *PublicKey, messagingGroupEntry *MessagingGroupEntry) error {
+func DBPutMessagingGroupEntryWithTxn(txn *badger.Txn, snap *Snapshot,
+	ownerPublicKey *PublicKey, messagingGroupEntry *MessagingGroupEntry) error {
 
 	messagingKey := &MessagingGroupKey{
 		OwnerPublicKey: *ownerPublicKey,
 		GroupKeyName:   *messagingGroupEntry.MessagingGroupKeyName,
 	}
-	if err := txn.Set(_dbKeyForMessagingGroupEntry(messagingKey), messagingGroupEntry.Encode()); err != nil {
+	if err := DBSetWithTxn(txn, snap, _dbKeyForMessagingGroupEntry(messagingKey), messagingGroupEntry.Encode()); err != nil {
 		return errors.Wrapf(err, "DBPutMessagingGroupEntryWithTxn: Problem adding messaging key entry mapping: ")
 	}
 
 	return nil
 }
 
-func DBPutMessagingGroupEntry(handle *badger.DB, ownerPublicKey *PublicKey,
+func DBPutMessagingGroupEntry(handle *badger.DB, snap *Snapshot, ownerPublicKey *PublicKey,
 	messagingGroupEntry *MessagingGroupEntry) error {
 
 	return handle.Update(func(txn *badger.Txn) error {
-		return DBPutMessagingGroupEntryWithTxn(txn, ownerPublicKey, messagingGroupEntry)
-	})
-}
-
-func DBGetMessagingGroupEntryWithTxn(
-	txn *badger.Txn, messagingGroupKey *MessagingGroupKey) *MessagingGroupEntry {
+		return DBPutMessagingGroupEntryWithTxn(txn, snap, ownerPublicKey, messagingGroupEntry)
+	})
+}
+
+func DBGetMessagingGroupEntryWithTxn(txn *badger.Txn, snap *Snapshot,
+	messagingGroupKey *MessagingGroupKey) *MessagingGroupEntry {
 
 	key := _dbKeyForMessagingGroupEntry(messagingGroupKey)
+
+	messagingGroupBytes, err := DBGetWithTxn(txn, snap, key)
+	if err != nil {
+		return nil
+	}
 	messagingGroupEntry := &MessagingGroupEntry{}
-	messagingGroupItem, err := txn.Get(key)
-	if err != nil {
-		return nil
-	}
-	err = messagingGroupItem.Value(func(valBytes []byte) error {
-		messagingGroupEntry.Decode(valBytes)
-		return nil
-	})
-	if err != nil {
-		glog.Errorf("DBGetMessagingGroupEntryWithTxn: Problem reading "+
-			"MessagingGroupEntry for Messaging Key: %v", messagingGroupKey)
-		return nil
-	}
+	messagingGroupEntry.Decode(messagingGroupBytes)
 	return messagingGroupEntry
 }
 
-func DBGetMessagingGroupEntry(db *badger.DB, messagingGroupKey *MessagingGroupKey) *MessagingGroupEntry {
+func DBGetMessagingGroupEntry(db *badger.DB, snap *Snapshot,
+	messagingGroupKey *MessagingGroupKey) *MessagingGroupEntry {
 	var ret *MessagingGroupEntry
 	db.View(func(txn *badger.Txn) error {
-		ret = DBGetMessagingGroupEntryWithTxn(txn, messagingGroupKey)
+		ret = DBGetMessagingGroupEntryWithTxn(txn, snap, messagingGroupKey)
 		return nil
 	})
 	return ret
 }
 
-func DBDeleteMessagingGroupEntryWithTxn(
-	txn *badger.Txn, messagingGroupKey *MessagingGroupKey) error {
+func DBDeleteMessagingGroupEntryWithTxn(txn *badger.Txn, snap *Snapshot,
+	messagingGroupKey *MessagingGroupKey) error {
 
 	// First pull up the entry that exists for the messaging key.
 	// If one doesn't exist then there's nothing to do.
-	if entry := DBGetMessagingGroupEntryWithTxn(txn, messagingGroupKey); entry == nil {
+	if entry := DBGetMessagingGroupEntryWithTxn(txn, snap, messagingGroupKey); entry == nil {
 		return nil
 	}
 
 	// When a messaging key entry exists, delete it from the DB.
-	if err := txn.Delete(_dbKeyForMessagingGroupEntry(messagingGroupKey)); err != nil {
+	if err := DBDeleteWithTxn(txn, snap, _dbKeyForMessagingGroupEntry(messagingGroupKey)); err != nil {
 		return errors.Wrapf(err, "DBDeleteMessagingGroupEntryWithTxn: Deleting "+
 			"entry for MessagingGroupKey failed: %v", messagingGroupKey)
 	}
@@ -1322,9 +1214,10 @@
 	return nil
 }
 
-func DBDeleteMessagingGroupEntry(handle *badger.DB, messagingGroupKey *MessagingGroupKey) error {
+func DBDeleteMessagingGroupEntry(handle *badger.DB, snap *Snapshot,
+	messagingGroupKey *MessagingGroupKey) error {
 	return handle.Update(func(txn *badger.Txn) error {
-		return DBDeleteMessagingGroupEntryWithTxn(txn, messagingGroupKey)
+		return DBDeleteMessagingGroupEntryWithTxn(txn, snap, messagingGroupKey)
 	})
 }
 
@@ -1407,18 +1300,18 @@
 // -------------------------------------------------------------------------------------
 
 func _dbKeyForMessagingGroupMember(memberPublicKey *PublicKey, groupMessagingPublicKey *PublicKey) []byte {
-	prefixCopy := append([]byte{}, _PrefixMessagingGroupMetadataByMemberPubKeyAndGroupMessagingPubKey...)
+	prefixCopy := append([]byte{}, Prefixes.PrefixMessagingGroupMetadataByMemberPubKeyAndGroupMessagingPubKey...)
 	key := append(prefixCopy, memberPublicKey[:]...)
 	key = append(key, groupMessagingPublicKey[:]...)
 	return key
 }
 
 func _dbSeekPrefixForMessagingGroupMember(memberPublicKey *PublicKey) []byte {
-	prefixCopy := append([]byte{}, _PrefixMessagingGroupMetadataByMemberPubKeyAndGroupMessagingPubKey...)
+	prefixCopy := append([]byte{}, Prefixes.PrefixMessagingGroupMetadataByMemberPubKeyAndGroupMessagingPubKey...)
 	return append(prefixCopy, memberPublicKey[:]...)
 }
 
-func DBPutMessagingGroupMemberWithTxn(txn *badger.Txn, messagingGroupMember *MessagingGroupMember,
+func DBPutMessagingGroupMemberWithTxn(txn *badger.Txn, snap *Snapshot, messagingGroupMember *MessagingGroupMember,
 	groupOwnerPublicKey *PublicKey, messagingGroupEntry *MessagingGroupEntry) error {
 	// Sanity-check that public keys have the correct length.
 
@@ -1439,7 +1332,7 @@
 		},
 	}
 
-	if err := txn.Set(_dbKeyForMessagingGroupMember(
+	if err := DBSetWithTxn(txn, snap, _dbKeyForMessagingGroupMember(
 		messagingGroupMember.GroupMemberPublicKey, messagingGroupEntry.MessagingPublicKey), memberGroupEntry.Encode()); err != nil {
 
 		return errors.Wrapf(err, "DBPutMessagingGroupMemberWithTxn: Problem setting messaging recipient with key (%v) " +
@@ -1450,48 +1343,37 @@
 	return nil
 }
 
-func DBPutMessagingGroupMember(handle *badger.DB, messagingGroupMember *MessagingGroupMember,
+func DBPutMessagingGroupMember(handle *badger.DB, snap *Snapshot, messagingGroupMember *MessagingGroupMember,
 	ownerPublicKey *PublicKey, messagingGroupEntry *MessagingGroupEntry) error {
 
 	return handle.Update(func(txn *badger.Txn) error {
-		return DBPutMessagingGroupMemberWithTxn(txn, messagingGroupMember, ownerPublicKey, messagingGroupEntry)
-	})
-}
-
-func DBGetMessagingGroupMemberWithTxn(txn *badger.Txn, messagingGroupMember *MessagingGroupMember,
+		return DBPutMessagingGroupMemberWithTxn(txn, snap, messagingGroupMember, ownerPublicKey, messagingGroupEntry)
+	})
+}
+
+func DBGetMessagingGroupMemberWithTxn(txn *badger.Txn, snap *Snapshot, messagingGroupMember *MessagingGroupMember,
 	messagingGroupEntry *MessagingGroupEntry) *MessagingGroupEntry {
 
 	key := _dbKeyForMessagingGroupMember(
 		messagingGroupMember.GroupMemberPublicKey, messagingGroupEntry.MessagingPublicKey)
 	// This is a hacked MessagingGroupEntry that contains a single member entry
 	// for the member we're fetching in the members list.
+	messagingGroupMemberEntryBytes, err := DBGetWithTxn(txn, snap, key)
+	if err != nil {
+		return nil
+	}
 	messagingGroupMemberEntry := &MessagingGroupEntry{}
-	messagingGroupMemberEntryItem, err := txn.Get(key)
-	if err != nil {
-		return nil
-	}
-	err = messagingGroupMemberEntryItem.Value(func(valBytes []byte) error {
-		if err := messagingGroupMemberEntry.Decode(valBytes); err != nil {
-			return errors.Wrapf(err, "DBGetMessagingGroupMemberWithTxn: Problem decoding " +
-				"message member entry")
-		}
-		return nil
-	})
-	if err != nil {
-		glog.Errorf("DBGetMessagingGroupMemberWithTxn: Problem reading "+
-			"message member entry for public key %s with index %v",
-			messagingGroupMember.GroupMemberPublicKey[:], messagingGroupEntry.MessagingPublicKey[:])
-		return nil
-	}
+	messagingGroupMemberEntry.Decode(messagingGroupMemberEntryBytes)
+
 	return messagingGroupMemberEntry
 }
 
-func DBGetMessagingMember(db *badger.DB, messagingMember *MessagingGroupMember,
+func DBGetMessagingMember(db *badger.DB, snap *Snapshot, messagingMember *MessagingGroupMember,
 	messagingGroupEntry *MessagingGroupEntry) *MessagingGroupEntry {
 
 	var ret *MessagingGroupEntry
 	db.View(func(txn *badger.Txn) error {
-		ret = DBGetMessagingGroupMemberWithTxn(txn, messagingMember, messagingGroupEntry)
+		ret = DBGetMessagingGroupMemberWithTxn(txn, snap, messagingMember, messagingGroupEntry)
 		return nil
 	})
 	return ret
@@ -1525,18 +1407,18 @@
 
 // Note this deletes the message for the sender *and* receiver since a mapping
 // should exist for each.
-func DBDeleteMessagingGroupMemberMappingWithTxn(
-	txn *badger.Txn, messagingGroupMember *MessagingGroupMember, messagingGroupEntry *MessagingGroupEntry) error {
+func DBDeleteMessagingGroupMemberMappingWithTxn(txn *badger.Txn, snap *Snapshot,
+	messagingGroupMember *MessagingGroupMember, messagingGroupEntry *MessagingGroupEntry) error {
 
 	// First pull up the mapping that exists for the public key passed in.
 	// If one doesn't exist then there's nothing to do.
-	existingMember := DBGetMessagingGroupMemberWithTxn(txn, messagingGroupMember, messagingGroupEntry)
+	existingMember := DBGetMessagingGroupMemberWithTxn(txn, snap, messagingGroupMember, messagingGroupEntry)
 	if existingMember == nil {
 		return nil
 	}
 
 	// When a message exists, delete the mapping for the sender and receiver.
-	if err := txn.Delete(_dbKeyForMessagingGroupMember(
+	if err := DBDeleteWithTxn(txn, snap, _dbKeyForMessagingGroupMember(
 		messagingGroupMember.GroupMemberPublicKey, messagingGroupEntry.MessagingPublicKey)); err != nil {
 
 		return errors.Wrapf(err, "DBDeleteMessagingGroupMemberMappingWithTxn: Deleting mapping for public key %v " +
@@ -1547,11 +1429,11 @@
 	return nil
 }
 
-func DBDeleteMessagingGroupMemberMappings(
-	handle *badger.DB, messagingGroupMember *MessagingGroupMember, messagingGroupEntry *MessagingGroupEntry) error {
+func DBDeleteMessagingGroupMemberMappings(handle *badger.DB, snap *Snapshot,
+	messagingGroupMember *MessagingGroupMember, messagingGroupEntry *MessagingGroupEntry) error {
 
 	return handle.Update(func(txn *badger.Txn) error {
-		return DBDeleteMessagingGroupMemberMappingWithTxn(txn, messagingGroupMember, messagingGroupEntry)
+		return DBDeleteMessagingGroupMemberMappingWithTxn(txn, snap, messagingGroupMember, messagingGroupEntry)
 	})
 }
 
@@ -2119,14 +2001,9 @@
 
 	// Convert the pkids to public keys
 	followPubKeys := [][]byte{}
-<<<<<<< HEAD
-	for _, fpkid := range followPKIDs {
-		followPk := DBGetPublicKeyForPKID(handle, snap, fpkid)
-=======
 	for _, fpkidIter := range followPKIDs {
 		fpkid := fpkidIter
-		followPk := DBGetPublicKeyForPKID(handle, fpkid)
->>>>>>> c56e1cbf
+		followPk := DBGetPublicKeyForPKID(handle, snap, fpkid)
 		followPubKeys = append(followPubKeys, followPk)
 	}
 
@@ -2145,14 +2022,9 @@
 
 	// Convert the pkids to public keys
 	followPubKeys := [][]byte{}
-<<<<<<< HEAD
-	for _, fpkid := range followPKIDs {
-		followPk := DBGetPublicKeyForPKID(handle, snap, fpkid)
-=======
 	for _, fpkidIter := range followPKIDs {
 		fpkid := fpkidIter
-		followPk := DBGetPublicKeyForPKID(handle, fpkid)
->>>>>>> c56e1cbf
+		followPk := DBGetPublicKeyForPKID(handle, snap, fpkid)
 		followPubKeys = append(followPubKeys, followPk)
 	}
 
@@ -4177,14 +4049,9 @@
 	publicKeys := _getPublicKeysForTxn(desoTxn, txnMeta, params)
 
 	// For each public key found, delete the txID mapping from the db.
-<<<<<<< HEAD
-	for pkFound := range publicKeys {
-		if err := DbDeleteTxindexPublicKeyToTxnMappingSingleWithTxn(txn, snap, pkFound[:], txID); err != nil {
-=======
 	for pkFoundIter := range publicKeys {
 		pkFound := pkFoundIter
-		if err := DbDeleteTxindexPublicKeyToTxnMappingSingleWithTxn(dbTxn, pkFound[:], txID); err != nil {
->>>>>>> c56e1cbf
+		if err := DbDeleteTxindexPublicKeyToTxnMappingSingleWithTxn(txn, snap, pkFound[:], txID); err != nil {
 			return err
 		}
 	}
@@ -5385,10 +5252,7 @@
 	var derivedEntries []*DerivedKeyEntry
 	for _, keyBytes := range valsFound {
 		derivedKeyEntry := &DerivedKeyEntry{}
-		err := gob.NewDecoder(bytes.NewReader(keyBytes)).Decode(derivedKeyEntry)
-		if err != nil {
-			return nil, err
-		}
+		derivedKeyEntry.Decode(keyBytes)
 		derivedEntries = append(derivedEntries, derivedKeyEntry)
 	}
 
@@ -5642,166 +5506,95 @@
 // =====================================================================================
 //  Coin balance entry code - Supports both creator coins and DAO coins
 // =====================================================================================
-<<<<<<< HEAD
-func _dbKeyForHODLerPKIDCreatorPKIDToBalanceEntry(hodlerPKID *PKID, creatorPKID *PKID) []byte {
-	key := append([]byte{}, Prefixes.PrefixHODLerPKIDCreatorPKIDToBalanceEntry...)
-=======
 func _dbGetPrefixForHODLerPKIDCreatorPKIDToBalanceEntry(isDAOCoin bool) []byte {
 	if isDAOCoin {
-		return _PrefixHODLerPKIDCreatorPKIDToDAOCoinBalanceEntry
+		return Prefixes.PrefixHODLerPKIDCreatorPKIDToDAOCoinBalanceEntry
 	} else {
-		return _PrefixHODLerPKIDCreatorPKIDToBalanceEntry
+		return Prefixes.PrefixHODLerPKIDCreatorPKIDToBalanceEntry
 	}
 }
 
 func _dbGetPrefixForCreatorPKIDHODLerPKIDToBalanceEntry(isDAOCoin bool) []byte {
 	if isDAOCoin {
-		return _PrefixCreatorPKIDHODLerPKIDToDAOCoinBalanceEntry
+		return Prefixes.PrefixCreatorPKIDHODLerPKIDToDAOCoinBalanceEntry
 	} else {
-		return _PrefixCreatorPKIDHODLerPKIDToBalanceEntry
+		return Prefixes.PrefixCreatorPKIDHODLerPKIDToBalanceEntry
 	}
 }
 
 func _dbKeyForHODLerPKIDCreatorPKIDToBalanceEntry(hodlerPKID *PKID, creatorPKID *PKID, isDAOCoin bool) []byte {
 	key := append([]byte{}, _dbGetPrefixForHODLerPKIDCreatorPKIDToBalanceEntry(isDAOCoin)...)
->>>>>>> c56e1cbf
 	key = append(key, hodlerPKID[:]...)
 	key = append(key, creatorPKID[:]...)
 	return key
 }
-<<<<<<< HEAD
-func _dbKeyForCreatorPKIDHODLerPKIDToBalanceEntry(creatorPKID *PKID, hodlerPKID *PKID) []byte {
-	key := append([]byte{}, Prefixes.PrefixCreatorPKIDHODLerPKIDToBalanceEntry...)
-=======
 func _dbKeyForCreatorPKIDHODLerPKIDToBalanceEntry(creatorPKID *PKID, hodlerPKID *PKID, isDAOCoin bool) []byte {
 	key := append([]byte{}, _dbGetPrefixForCreatorPKIDHODLerPKIDToBalanceEntry(isDAOCoin)...)
->>>>>>> c56e1cbf
 	key = append(key, creatorPKID[:]...)
 	key = append(key, hodlerPKID[:]...)
 	return key
 }
 
-<<<<<<< HEAD
-func DBGetCreatorCoinBalanceEntryForHODLerAndCreatorPKIDsWithTxn(
-	txn *badger.Txn, snap *Snapshot, hodlerPKID *PKID, creatorPKID *PKID) *BalanceEntry {
-
-	key := _dbKeyForHODLerPKIDCreatorPKIDToBalanceEntry(hodlerPKID, creatorPKID)
+func DBGetBalanceEntryForHODLerAndCreatorPKIDsWithTxn(txn *badger.Txn, snap *Snapshot,
+	hodlerPKID *PKID, creatorPKID *PKID, isDAOCoin bool) *BalanceEntry {
+
+	key := _dbKeyForHODLerPKIDCreatorPKIDToBalanceEntry(hodlerPKID, creatorPKID, isDAOCoin)
 	balanceEntryBytes, err := DBGetWithTxn(txn, snap, key)
 	if err != nil {
-=======
-func DBGetBalanceEntryForHODLerAndCreatorPKIDsWithTxn(
-	txn *badger.Txn, hodlerPKID *PKID, creatorPKID *PKID, isDAOCoin bool) *BalanceEntry {
-
-	key := _dbKeyForHODLerPKIDCreatorPKIDToBalanceEntry(hodlerPKID, creatorPKID, isDAOCoin)
-	balanceEntryObj := &BalanceEntry{}
-	balanceEntryItem, err := txn.Get(key)
-	if err != nil {
-		return nil
-	}
-	err = balanceEntryItem.Value(func(valBytes []byte) error {
-		return gob.NewDecoder(bytes.NewReader(valBytes)).Decode(balanceEntryObj)
-	})
-	if err != nil {
-		glog.Errorf("DBGetBalanceEntryForHODLerAndCreatorPKIDsWithTxn: Problem reading "+
-			"BalanceEntry for PKIDs %v %v %v",
-			PkToStringBoth(hodlerPKID[:]), PkToStringBoth(creatorPKID[:]), err)
->>>>>>> c56e1cbf
-		return nil
-	}
-
+		return nil
+	}
 	balanceEntryObj := &BalanceEntry{}
 	balanceEntryObj.Decode(balanceEntryBytes)
 	return balanceEntryObj
 }
 
-<<<<<<< HEAD
-func DBGetCreatorCoinBalanceEntryForHODLerAndCreatorPKIDs(handle *badger.DB,
-	snap *Snapshot, hodlerPKID *PKID, creatorPKID *PKID) *BalanceEntry {
-
-	var ret *BalanceEntry
-	handle.View(func(txn *badger.Txn) error {
-		ret = DBGetCreatorCoinBalanceEntryForHODLerAndCreatorPKIDsWithTxn(
-			txn, snap, hodlerPKID, creatorPKID)
-=======
-func DBGetBalanceEntryForHODLerAndCreatorPKIDs(
-	handle *badger.DB, hodlerPKID *PKID, creatorPKID *PKID, isDAOCoin bool) *BalanceEntry {
+func DBGetBalanceEntryForHODLerAndCreatorPKIDs(handle *badger.DB, snap *Snapshot,
+	hodlerPKID *PKID, creatorPKID *PKID, isDAOCoin bool) *BalanceEntry {
 
 	var ret *BalanceEntry
 	handle.View(func(txn *badger.Txn) error {
 		ret = DBGetBalanceEntryForHODLerAndCreatorPKIDsWithTxn(
-			txn, hodlerPKID, creatorPKID, isDAOCoin)
->>>>>>> c56e1cbf
+			txn, snap, hodlerPKID, creatorPKID, isDAOCoin)
 		return nil
 	})
 	return ret
 }
 
-<<<<<<< HEAD
-func DBDeleteCreatorCoinBalanceEntryMappingsWithTxn(txn *badger.Txn, snap *Snapshot,
-	hodlerPKID *PKID, creatorPKID *PKID) error {
-
-	// First pull up the mappings that exists for the keys passed in.
-	// If one doesn't exist then there's nothing to do.
-	//balanceEntry := DBGetCreatorCoinBalanceEntryForHODLerAndCreatorPKIDsWithTxn(
-	//	txn, hodlerPKID, creatorPKID)
-	//if balanceEntry == nil {
-	//	return nil
-	//}
-
-	// When an entry exists, delete the mappings for it.
-	if err := DBDeleteWithTxn(txn, snap,
-		_dbKeyForHODLerPKIDCreatorPKIDToBalanceEntry(hodlerPKID, creatorPKID)); err != nil {
-		return errors.Wrapf(err, "DbDeleteCreatorCoinBalanceEntryMappingsWithTxn: Deleting "+
-			"mappings with keys: %v %v", PkToStringBoth(hodlerPKID[:]), PkToStringBoth(creatorPKID[:]))
-	}
-	if err := DBDeleteWithTxn(txn, snap,
-		_dbKeyForCreatorPKIDHODLerPKIDToBalanceEntry(creatorPKID, hodlerPKID)); err != nil {
-		return errors.Wrapf(err, "DbDeleteCreatorCoinBalanceEntryMappingsWithTxn: Deleting "+
-			"mappings with keys: %v %v", PkToStringBoth(hodlerPKID[:]), PkToStringBoth(creatorPKID[:]))
-=======
-func DBGetBalanceEntryForCreatorPKIDAndHODLerPubKeyWithTxn(
-	txn *badger.Txn, creatorPKID *PKID, hodlerPKID *PKID, isDAOCoin bool) *BalanceEntry {
+func DBGetBalanceEntryForCreatorPKIDAndHODLerPubKeyWithTxn(txn *badger.Txn, snap *Snapshot,
+	creatorPKID *PKID, hodlerPKID *PKID, isDAOCoin bool) *BalanceEntry {
 
 	key := _dbKeyForCreatorPKIDHODLerPKIDToBalanceEntry(creatorPKID, hodlerPKID, isDAOCoin)
+	balanceEntryBytes, err := DBGetWithTxn(txn, snap, key)
+	if err != nil {
+		return nil
+	}
 	balanceEntryObj := &BalanceEntry{}
-	balanceEntryItem, err := txn.Get(key)
-	if err != nil {
-		return nil
-	}
-	err = balanceEntryItem.Value(func(valBytes []byte) error {
-		return gob.NewDecoder(bytes.NewReader(valBytes)).Decode(balanceEntryObj)
-	})
-	if err != nil {
-		glog.Errorf("DBGetBalanceEntryForCreatorPKIDAndHODLerPubKeyWithTxn: Problem reading "+
-			"BalanceEntry for PKIDs %v %v",
-			PkToStringBoth(hodlerPKID[:]), PkToStringBoth(creatorPKID[:]))
-		return nil
-	}
+	balanceEntryObj.Decode(balanceEntryBytes)
+
 	return balanceEntryObj
 }
 
-func DBDeleteBalanceEntryMappingsWithTxn(
-	txn *badger.Txn, hodlerPKID *PKID, creatorPKID *PKID, isDAOCoin bool) error {
+func DBDeleteBalanceEntryMappingsWithTxn(txn *badger.Txn, snap *Snapshot,
+	hodlerPKID *PKID, creatorPKID *PKID, isDAOCoin bool) error {
 
 	// First pull up the mappings that exists for the keys passed in.
 	// If one doesn't exist then there's nothing to do.
 	balanceEntry := DBGetBalanceEntryForHODLerAndCreatorPKIDsWithTxn(
-		txn, hodlerPKID, creatorPKID, isDAOCoin)
+		txn, snap, hodlerPKID, creatorPKID, isDAOCoin)
 	if balanceEntry == nil {
 		return nil
 	}
 
 	// When an entry exists, delete the mappings for it.
-	if err := txn.Delete(_dbKeyForHODLerPKIDCreatorPKIDToBalanceEntry(hodlerPKID, creatorPKID, isDAOCoin)); err != nil {
+	if err := DBDeleteWithTxn(txn, snap, _dbKeyForHODLerPKIDCreatorPKIDToBalanceEntry(hodlerPKID, creatorPKID, isDAOCoin)); err != nil {
 		return errors.Wrapf(err, "DBDeleteBalanceEntryMappingsWithTxn: Deleting "+
 			"mappings with keys: %v %v",
 			PkToStringBoth(hodlerPKID[:]), PkToStringBoth(creatorPKID[:]))
 	}
-	if err := txn.Delete(_dbKeyForCreatorPKIDHODLerPKIDToBalanceEntry(creatorPKID, hodlerPKID, isDAOCoin)); err != nil {
+	if err := DBDeleteWithTxn(txn, snap, _dbKeyForCreatorPKIDHODLerPKIDToBalanceEntry(creatorPKID, hodlerPKID, isDAOCoin)); err != nil {
 		return errors.Wrapf(err, "DBDeleteBalanceEntryMappingsWithTxn: Deleting "+
 			"mappings with keys: %v %v",
 			PkToStringBoth(hodlerPKID[:]), PkToStringBoth(creatorPKID[:]))
->>>>>>> c56e1cbf
 	}
 
 	// Note: We don't update the CreatorDeSoLockedNanosCreatorPubKeyIIndex
@@ -5811,48 +5604,23 @@
 	return nil
 }
 
-<<<<<<< HEAD
-func DBDeleteCreatorCoinBalanceEntryMappings(handle *badger.DB, snap *Snapshot,
-	hodlerPKID *PKID, creatorPKID *PKID) error {
-
-	return handle.Update(func(txn *badger.Txn) error {
-		return DBDeleteCreatorCoinBalanceEntryMappingsWithTxn(
-			txn, snap, hodlerPKID, creatorPKID)
-	})
-}
-
-func DBPutCreatorCoinBalanceEntryMappingsWithTxn(txn *badger.Txn, snap *Snapshot,
-	balanceEntry *BalanceEntry) error {
-=======
-func DBDeleteBalanceEntryMappings(
-	handle *badger.DB, hodlerPKID *PKID, creatorPKID *PKID, isDAOCoin bool) error {
+func DBDeleteBalanceEntryMappings(handle *badger.DB, snap *Snapshot,
+	hodlerPKID *PKID, creatorPKID *PKID, isDAOCoin bool) error {
 
 	return handle.Update(func(txn *badger.Txn) error {
 		return DBDeleteBalanceEntryMappingsWithTxn(
-			txn, hodlerPKID, creatorPKID, isDAOCoin)
-	})
-}
-
-func DBPutBalanceEntryMappingsWithTxn(
-	txn *badger.Txn, balanceEntry *BalanceEntry, isDAOCoin bool) error {
-
-	balanceEntryDataBuf := bytes.NewBuffer([]byte{})
-	if err := gob.NewEncoder(balanceEntryDataBuf).Encode(balanceEntry); err != nil {
-		return err
-	}
->>>>>>> c56e1cbf
+			txn, snap, hodlerPKID, creatorPKID, isDAOCoin)
+	})
+}
+
+func DBPutBalanceEntryMappingsWithTxn(txn *badger.Txn, snap *Snapshot,
+	balanceEntry *BalanceEntry, isDAOCoin bool) error {
 
 	balanceEntryBytes := balanceEntry.Encode()
 	// Set the forward direction for the HODLer
-<<<<<<< HEAD
 	if err := DBSetWithTxn(txn, snap, _dbKeyForHODLerPKIDCreatorPKIDToBalanceEntry(
-		balanceEntry.HODLerPKID, balanceEntry.CreatorPKID),
+		balanceEntry.HODLerPKID, balanceEntry.CreatorPKID, isDAOCoin),
 		balanceEntryBytes); err != nil {
-=======
-	if err := txn.Set(_dbKeyForHODLerPKIDCreatorPKIDToBalanceEntry(
-		balanceEntry.HODLerPKID, balanceEntry.CreatorPKID, isDAOCoin),
-		balanceEntryDataBuf.Bytes()); err != nil {
->>>>>>> c56e1cbf
 
 		return errors.Wrapf(err, "DBPutBalanceEntryMappingsWithTxn: Problem "+
 			"adding forward mappings for pub keys: %v %v",
@@ -5861,15 +5629,9 @@
 	}
 
 	// Set the reverse direction for the creator
-<<<<<<< HEAD
 	if err := DBSetWithTxn(txn, snap, _dbKeyForCreatorPKIDHODLerPKIDToBalanceEntry(
-		balanceEntry.CreatorPKID, balanceEntry.HODLerPKID),
+		balanceEntry.CreatorPKID, balanceEntry.HODLerPKID, isDAOCoin),
 		balanceEntryBytes); err != nil {
-=======
-	if err := txn.Set(_dbKeyForCreatorPKIDHODLerPKIDToBalanceEntry(
-		balanceEntry.CreatorPKID, balanceEntry.HODLerPKID, isDAOCoin),
-		balanceEntryDataBuf.Bytes()); err != nil {
->>>>>>> c56e1cbf
 
 		return errors.Wrapf(err, "DBPutBalanceEntryMappingsWithTxn: Problem "+
 			"adding reverse mappings for pub keys: %v %v",
@@ -5880,31 +5642,19 @@
 	return nil
 }
 
-<<<<<<< HEAD
-func DBPutCreatorCoinBalanceEntryMappings(handle *badger.DB, snap *Snapshot,
-	balanceEntry *BalanceEntry) error {
-
-	return handle.Update(func(txn *badger.Txn) error {
-		return DBPutCreatorCoinBalanceEntryMappingsWithTxn(txn, snap, balanceEntry)
-=======
-func DBPutBalanceEntryMappings(
-	handle *badger.DB, balanceEntry *BalanceEntry, isDAOCoin bool) error {
+func DBPutBalanceEntryMappings(handle *badger.DB, snap *Snapshot,
+	balanceEntry *BalanceEntry, isDAOCoin bool) error {
 
 	return handle.Update(func(txn *badger.Txn) error {
 		return DBPutBalanceEntryMappingsWithTxn(
-			txn, balanceEntry, isDAOCoin)
->>>>>>> c56e1cbf
+			txn, snap, balanceEntry, isDAOCoin)
 	})
 }
 
 // GetSingleBalanceEntryFromPublicKeys fetches a single balance entry of a holder's creator or DAO coin.
 // Returns nil if the balance entry never existed.
-<<<<<<< HEAD
 // TODO: This is suboptimal, shouldn't be passing UtxoView
-func GetSingleBalanceEntryFromPublicKeys(holder []byte, creator []byte, utxoView *UtxoView) (*BalanceEntry, error) {
-=======
 func GetSingleBalanceEntryFromPublicKeys(holder []byte, creator []byte, utxoView *UtxoView, isDAOCoin bool) (*BalanceEntry, error) {
->>>>>>> c56e1cbf
 	holderPKIDEntry := utxoView.GetPKIDForPublicKey(holder)
 	if holderPKIDEntry == nil || holderPKIDEntry.isDeleted {
 		return nil, fmt.Errorf("DbGetSingleBalanceEntryFromPublicKeys: holderPKID was nil or deleted; this should never happen")
@@ -5924,53 +5674,27 @@
 	}
 
 	// Check if there's a balance entry in the database
-<<<<<<< HEAD
-	balanceEntryFromDb := DbGetBalanceEntry(utxoView.Handle, utxoView.Snapshot, holderPKID, creatorPKID)
-=======
-	balanceEntryFromDb := DbGetBalanceEntry(utxoView.Handle, holderPKID, creatorPKID, isDAOCoin)
->>>>>>> c56e1cbf
+	balanceEntryFromDb := DbGetBalanceEntry(utxoView.Handle, utxoView.Snapshot, holderPKID, creatorPKID, isDAOCoin)
 	return balanceEntryFromDb, nil
 }
 
 // DbGetBalanceEntry returns a balance entry from the database
-<<<<<<< HEAD
-func DbGetBalanceEntry(db *badger.DB, snap *Snapshot, holder *PKID, creator *PKID) *BalanceEntry {
+func DbGetBalanceEntry(db *badger.DB, snap *Snapshot,
+	holder *PKID, creator *PKID, isDAOCoin bool) *BalanceEntry {
 	var ret *BalanceEntry
 	db.View(func(txn *badger.Txn) error {
-		ret = DbGetHolderPKIDCreatorPKIDToBalanceEntryWithTxn(txn, snap, holder, creator)
-=======
-func DbGetBalanceEntry(db *badger.DB, holder *PKID, creator *PKID, isDAOCoin bool) *BalanceEntry {
-	var ret *BalanceEntry
-	db.View(func(txn *badger.Txn) error {
-		ret = DbGetHolderPKIDCreatorPKIDToBalanceEntryWithTxn(txn, holder, creator, isDAOCoin)
->>>>>>> c56e1cbf
+		ret = DbGetHolderPKIDCreatorPKIDToBalanceEntryWithTxn(txn, snap, holder, creator, isDAOCoin)
 		return nil
 	})
 	return ret
 }
 
-<<<<<<< HEAD
 func DbGetHolderPKIDCreatorPKIDToBalanceEntryWithTxn(txn *badger.Txn, snap *Snapshot,
-	holder *PKID, creator *PKID) *BalanceEntry {
-
-	key := _dbKeyForCreatorPKIDHODLerPKIDToBalanceEntry(creator, holder)
+	holder *PKID, creator *PKID, isDAOCoin bool) *BalanceEntry {
+
+	key := _dbKeyForCreatorPKIDHODLerPKIDToBalanceEntry(creator, holder, isDAOCoin)
 	balanceEntryBytes, err := DBGetWithTxn(txn, snap, key)
 	if err != nil {
-=======
-func DbGetHolderPKIDCreatorPKIDToBalanceEntryWithTxn(txn *badger.Txn, holder *PKID, creator *PKID, isDAOCoin bool) *BalanceEntry {
-	key := _dbKeyForCreatorPKIDHODLerPKIDToBalanceEntry(creator, holder, isDAOCoin)
-	balanceEntryObj := &BalanceEntry{}
-	balanceEntryItem, err := txn.Get(key)
-	if err != nil {
-		return nil
-	}
-	err = balanceEntryItem.Value(func(valBytes []byte) error {
-		return gob.NewDecoder(bytes.NewReader(valBytes)).Decode(balanceEntryObj)
-	})
-	if err != nil {
-		glog.Errorf("DbGetHolderPKIDCreatorPKIDToBalanceEntryWithTxn: Problem decoding "+
-			"balance entry for holder %v and creator %v", PkToStringMainnet(PKIDToPublicKey(holder)), PkToStringMainnet(PKIDToPublicKey(creator)))
->>>>>>> c56e1cbf
 		return nil
 	}
 
@@ -5980,28 +5704,17 @@
 }
 
 // DbGetBalanceEntriesYouHold fetches the BalanceEntries that the passed in pkid holds.
-func DbGetBalanceEntriesYouHold(db *badger.DB, pkid *PKID, filterOutZeroBalances bool, isDAOCoin bool) ([]*BalanceEntry, error) {
+func DbGetBalanceEntriesYouHold(db *badger.DB, snap *Snapshot, pkid *PKID, filterOutZeroBalances bool, isDAOCoin bool) ([]*BalanceEntry, error) {
 	// Get the balance entries for the coins that *you hold*
 	balanceEntriesYouHodl := []*BalanceEntry{}
 	{
-<<<<<<< HEAD
-		prefix := append([]byte{}, Prefixes.PrefixHODLerPKIDCreatorPKIDToBalanceEntry...)
-=======
 		prefix := _dbGetPrefixForHODLerPKIDCreatorPKIDToBalanceEntry(isDAOCoin)
->>>>>>> c56e1cbf
 		keyPrefix := append(prefix, pkid[:]...)
 		_, entryByteStringsFound := _enumerateKeysForPrefix(db, keyPrefix)
 		for _, byteString := range entryByteStringsFound {
 			currentEntry := &BalanceEntry{}
-<<<<<<< HEAD
 			currentEntry.Decode(byteString)
-			if filterOutZeroBalances && currentEntry.BalanceNanos == 0 {
-=======
-			if err := gob.NewDecoder(bytes.NewReader(byteString)).Decode(currentEntry); err != nil {
-				return nil, err
-			}
 			if filterOutZeroBalances && currentEntry.BalanceNanos.IsZero() {
->>>>>>> c56e1cbf
 				continue
 			}
 			balanceEntriesYouHodl = append(balanceEntriesYouHodl, currentEntry)
@@ -6012,28 +5725,17 @@
 }
 
 // DbGetBalanceEntriesHodlingYou fetches the BalanceEntries that hold the pkid passed in.
-func DbGetBalanceEntriesHodlingYou(db *badger.DB, pkid *PKID, filterOutZeroBalances bool, isDAOCoin bool) ([]*BalanceEntry, error) {
+func DbGetBalanceEntriesHodlingYou(db *badger.DB, snap *Snapshot, pkid *PKID, filterOutZeroBalances bool, isDAOCoin bool) ([]*BalanceEntry, error) {
 	// Get the balance entries for the coins that *hold you*
 	balanceEntriesThatHodlYou := []*BalanceEntry{}
 	{
-<<<<<<< HEAD
-		prefix := append([]byte{}, Prefixes.PrefixCreatorPKIDHODLerPKIDToBalanceEntry...)
-=======
 		prefix := _dbGetPrefixForCreatorPKIDHODLerPKIDToBalanceEntry(isDAOCoin)
->>>>>>> c56e1cbf
 		keyPrefix := append(prefix, pkid[:]...)
 		_, entryByteStringsFound := _enumerateKeysForPrefix(db, keyPrefix)
 		for _, byteString := range entryByteStringsFound {
 			currentEntry := &BalanceEntry{}
-<<<<<<< HEAD
 			currentEntry.Decode(byteString)
-			if filterOutZeroBalances && currentEntry.BalanceNanos == 0 {
-=======
-			if err := gob.NewDecoder(bytes.NewReader(byteString)).Decode(currentEntry); err != nil {
-				return nil, err
-			}
 			if filterOutZeroBalances && currentEntry.BalanceNanos.IsZero() {
->>>>>>> c56e1cbf
 				continue
 			}
 			balanceEntriesThatHodlYou = append(balanceEntriesThatHodlYou, currentEntry)
